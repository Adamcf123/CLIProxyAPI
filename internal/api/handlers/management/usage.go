--- conflicted
+++ resolved
@@ -18,8 +18,6 @@
 		"usage":           snapshot,
 		"failed_requests": snapshot.FailureCount,
 	})
-<<<<<<< HEAD
-=======
 }
 
 // GetTPSAggregates returns average and median TPS since server start.
@@ -48,5 +46,4 @@
 		snap = usage.GetTPSAggregates()
 	}
 	c.JSON(http.StatusOK, gin.H{"tps": snap})
->>>>>>> 0a8f37e0
 }