package executor

import (
	"bufio"
	"bytes"
	"context"
	"fmt"
	"io"
	"net/http"
	"strings"
	"time"

	codexauth "github.com/router-for-me/CLIProxyAPI/v6/internal/auth/codex"
	"github.com/router-for-me/CLIProxyAPI/v6/internal/config"
	"github.com/router-for-me/CLIProxyAPI/v6/internal/misc"
	"github.com/router-for-me/CLIProxyAPI/v6/internal/util"
	cliproxyauth "github.com/router-for-me/CLIProxyAPI/v6/sdk/cliproxy/auth"
	cliproxyexecutor "github.com/router-for-me/CLIProxyAPI/v6/sdk/cliproxy/executor"
	sdktranslator "github.com/router-for-me/CLIProxyAPI/v6/sdk/translator"
	log "github.com/sirupsen/logrus"
	"github.com/tidwall/gjson"
	"github.com/tidwall/sjson"
	"github.com/tiktoken-go/tokenizer"

	"github.com/gin-gonic/gin"
	"github.com/google/uuid"
)

var dataTag = []byte("data:")

// CodexExecutor is a stateless executor for Codex (OpenAI Responses API entrypoint).
// If api_key is unavailable on auth, it falls back to legacy via ClientAdapter.
type CodexExecutor struct {
	identifier string
	cfg        *config.Config
}

// NewCodexExecutor keeps upstream-compatible constructor, defaulting identifier to "codex".
func NewCodexExecutor(cfg *config.Config) *CodexExecutor {
	return &CodexExecutor{identifier: "codex", cfg: cfg}
}

// NewCodexExecutorWithID allows custom identifier while preserving compatibility.
func NewCodexExecutorWithID(cfg *config.Config, identifier string) *CodexExecutor {
	if identifier == "" {
		identifier = "codex"
	}
	return &CodexExecutor{identifier: identifier, cfg: cfg}
}

func (e *CodexExecutor) Identifier() string { return e.identifier }

func (e *CodexExecutor) PrepareRequest(_ *http.Request, _ *cliproxyauth.Auth) error { return nil }

func (e *CodexExecutor) Execute(ctx context.Context, auth *cliproxyauth.Auth, req cliproxyexecutor.Request, opts cliproxyexecutor.Options) (resp cliproxyexecutor.Response, err error) {
	apiKey, baseURL := codexCreds(auth)

	if baseURL == "" {
		baseURL = "https://chatgpt.com/backend-api/codex"
	}
	reporter := newUsageReporter(ctx, e.Identifier(), req.Model, auth)
	defer reporter.trackFailure(ctx, &err)

	from := opts.SourceFormat
	to := sdktranslator.FromString("codex")
	body := sdktranslator.TranslateRequest(from, to, req.Model, bytes.Clone(req.Payload), false)

	if util.InArray([]string{"gpt-5", "gpt-5-minimal", "gpt-5-low", "gpt-5-medium", "gpt-5-high"}, req.Model) {
		body, _ = sjson.SetBytes(body, "model", "gpt-5")
		switch req.Model {
		case "gpt-5-minimal":
			body, _ = sjson.SetBytes(body, "reasoning.effort", "minimal")
		case "gpt-5-low":
			body, _ = sjson.SetBytes(body, "reasoning.effort", "low")
		case "gpt-5-medium":
			body, _ = sjson.SetBytes(body, "reasoning.effort", "medium")
		case "gpt-5-high":
			body, _ = sjson.SetBytes(body, "reasoning.effort", "high")
		}
	} else if util.InArray([]string{"gpt-5-codex", "gpt-5-codex-low", "gpt-5-codex-medium", "gpt-5-codex-high"}, req.Model) {
		body, _ = sjson.SetBytes(body, "model", "gpt-5-codex")
		switch req.Model {
		case "gpt-5-codex-low":
			body, _ = sjson.SetBytes(body, "reasoning.effort", "low")
		case "gpt-5-codex-medium":
			body, _ = sjson.SetBytes(body, "reasoning.effort", "medium")
		case "gpt-5-codex-high":
			body, _ = sjson.SetBytes(body, "reasoning.effort", "high")
		}
	}

	body, _ = sjson.SetBytes(body, "stream", true)
	body, _ = sjson.DeleteBytes(body, "previous_response_id")

	url := strings.TrimSuffix(baseURL, "/") + "/responses"
	httpReq, err := e.cacheHelper(ctx, from, url, req, body)
	if err != nil {
		return resp, err
	}
	applyCodexHeaders(httpReq, auth, apiKey)
	var authID, authLabel, authType, authValue string
	if auth != nil {
		authID = auth.ID
		authLabel = auth.Label
		authType, authValue = auth.AccountInfo()
	}
	recordAPIRequest(ctx, e.cfg, upstreamRequestLog{
		URL:       url,
		Method:    http.MethodPost,
		Headers:   httpReq.Header.Clone(),
		Body:      body,
		Provider:  e.Identifier(),
		AuthID:    authID,
		AuthLabel: authLabel,
		AuthType:  authType,
		AuthValue: authValue,
	})
	httpClient := newProxyAwareHTTPClient(ctx, e.cfg, auth, 0)
	httpResp, err := httpClient.Do(httpReq)
	if err != nil {
		recordAPIResponseError(ctx, e.cfg, err)
		return resp, err
	}
	defer func() {
		if errClose := httpResp.Body.Close(); errClose != nil {
			log.Errorf("codex executor: close response body error: %v", errClose)
		}
	}()
	recordAPIResponseMetadata(ctx, e.cfg, httpResp.StatusCode, httpResp.Header.Clone())
	if httpResp.StatusCode < 200 || httpResp.StatusCode >= 300 {
		b, _ := io.ReadAll(httpResp.Body)
		appendAPIResponseChunk(ctx, e.cfg, b)
<<<<<<< HEAD
		log.Debugf("request error, error status: %d, error body: %s", httpResp.StatusCode, string(b))
=======
		log.Debugf("request error, error status: %d, error body: %s", httpResp.StatusCode, safeErrorPreview(b))
>>>>>>> 0a8f37e0
		err = statusErr{code: httpResp.StatusCode, msg: string(b)}
		return resp, err
	}
	data, err := io.ReadAll(httpResp.Body)
	if err != nil {
		recordAPIResponseError(ctx, e.cfg, err)
		return resp, err
	}
	appendAPIResponseChunk(ctx, e.cfg, data)

	lines := bytes.Split(data, []byte("\n"))
	for _, line := range lines {
		if !bytes.HasPrefix(line, dataTag) {
			continue
		}

		line = bytes.TrimSpace(line[5:])
		if gjson.GetBytes(line, "type").String() != "response.completed" {
			continue
		}

		if detail, ok := parseCodexUsage(line); ok {
			reporter.publish(ctx, detail)
		}

		var param any
		out := sdktranslator.TranslateNonStream(ctx, to, from, req.Model, bytes.Clone(opts.OriginalRequest), body, line, &param)
		resp = cliproxyexecutor.Response{Payload: []byte(out)}
		return resp, nil
	}
	err = statusErr{code: 408, msg: "stream error: stream disconnected before completion: stream closed before response.completed"}
	return resp, err
}

func (e *CodexExecutor) ExecuteStream(ctx context.Context, auth *cliproxyauth.Auth, req cliproxyexecutor.Request, opts cliproxyexecutor.Options) (stream <-chan cliproxyexecutor.StreamChunk, err error) {
	apiKey, baseURL := codexCreds(auth)

	if baseURL == "" {
		baseURL = "https://chatgpt.com/backend-api/codex"
	}
	reporter := newUsageReporter(ctx, e.Identifier(), req.Model, auth)
	defer reporter.trackFailure(ctx, &err)

	from := opts.SourceFormat

	to := sdktranslator.FromString("codex")
	body := sdktranslator.TranslateRequest(from, to, req.Model, bytes.Clone(req.Payload), true)

	if util.InArray([]string{"gpt-5", "gpt-5-minimal", "gpt-5-low", "gpt-5-medium", "gpt-5-high"}, req.Model) {
		body, _ = sjson.SetBytes(body, "model", "gpt-5")
		switch req.Model {
		case "gpt-5-minimal":
			body, _ = sjson.SetBytes(body, "reasoning.effort", "minimal")
		case "gpt-5-low":
			body, _ = sjson.SetBytes(body, "reasoning.effort", "low")
		case "gpt-5-medium":
			body, _ = sjson.SetBytes(body, "reasoning.effort", "medium")
		case "gpt-5-high":
			body, _ = sjson.SetBytes(body, "reasoning.effort", "high")
		}
	} else if util.InArray([]string{"gpt-5-codex", "gpt-5-codex-low", "gpt-5-codex-medium", "gpt-5-codex-high"}, req.Model) {
		body, _ = sjson.SetBytes(body, "model", "gpt-5-codex")
		switch req.Model {
		case "gpt-5-codex-low":
			body, _ = sjson.SetBytes(body, "reasoning.effort", "low")
		case "gpt-5-codex-medium":
			body, _ = sjson.SetBytes(body, "reasoning.effort", "medium")
		case "gpt-5-codex-high":
			body, _ = sjson.SetBytes(body, "reasoning.effort", "high")
		}
	}

	body, _ = sjson.DeleteBytes(body, "previous_response_id")

	url := strings.TrimSuffix(baseURL, "/") + "/responses"
	httpReq, err := e.cacheHelper(ctx, from, url, req, body)
	if err != nil {
		return nil, err
	}
	applyCodexHeaders(httpReq, auth, apiKey)
	var authID, authLabel, authType, authValue string
	if auth != nil {
		authID = auth.ID
		authLabel = auth.Label
		authType, authValue = auth.AccountInfo()
	}
	recordAPIRequest(ctx, e.cfg, upstreamRequestLog{
		URL:       url,
		Method:    http.MethodPost,
		Headers:   httpReq.Header.Clone(),
		Body:      body,
		Provider:  e.Identifier(),
		AuthID:    authID,
		AuthLabel: authLabel,
		AuthType:  authType,
		AuthValue: authValue,
	})

	httpClient := newProxyAwareHTTPClient(ctx, e.cfg, auth, 0)
	httpResp, err := httpClient.Do(httpReq)
	if err != nil {
		recordAPIResponseError(ctx, e.cfg, err)
		return nil, err
	}
	recordAPIResponseMetadata(ctx, e.cfg, httpResp.StatusCode, httpResp.Header.Clone())
	if httpResp.StatusCode < 200 || httpResp.StatusCode >= 300 {
		data, readErr := io.ReadAll(httpResp.Body)
		if errClose := httpResp.Body.Close(); errClose != nil {
			log.Errorf("codex executor: close response body error: %v", errClose)
		}
		if readErr != nil {
			recordAPIResponseError(ctx, e.cfg, readErr)
			return nil, readErr
		}
		appendAPIResponseChunk(ctx, e.cfg, data)
<<<<<<< HEAD
		log.Debugf("request error, error status: %d, error body: %s", httpResp.StatusCode, string(data))
=======
		log.Debugf("request error, error status: %d, error body: %s", httpResp.StatusCode, safeErrorPreview(data))
>>>>>>> 0a8f37e0
		err = statusErr{code: httpResp.StatusCode, msg: string(data)}
		return nil, err
	}
	out := make(chan cliproxyexecutor.StreamChunk)
	stream = out
	go func() {
		defer close(out)
		defer func() {
			if errClose := httpResp.Body.Close(); errClose != nil {
				log.Errorf("codex executor: close response body error: %v", errClose)
			}
		}()
		scanner := bufio.NewScanner(httpResp.Body)
		buf := make([]byte, 20_971_520)
		scanner.Buffer(buf, 20_971_520)
		var param any
		for scanner.Scan() {
			line := scanner.Bytes()
			appendAPIResponseChunk(ctx, e.cfg, line)

			if bytes.HasPrefix(line, dataTag) {
				data := bytes.TrimSpace(line[5:])
				if gjson.GetBytes(data, "type").String() == "response.completed" {
					if detail, ok := parseCodexUsage(data); ok {
						reporter.publish(ctx, detail)
					}
				}
			}

			chunks := sdktranslator.TranslateStream(ctx, to, from, req.Model, bytes.Clone(opts.OriginalRequest), body, bytes.Clone(line), &param)
			for i := range chunks {
				out <- cliproxyexecutor.StreamChunk{Payload: []byte(chunks[i])}
			}
		}
		if errScan := scanner.Err(); errScan != nil {
			recordAPIResponseError(ctx, e.cfg, errScan)
			reporter.publishFailure(ctx)
			out <- cliproxyexecutor.StreamChunk{Err: errScan}
		}
	}()
	return stream, nil
}

func (e *CodexExecutor) CountTokens(ctx context.Context, auth *cliproxyauth.Auth, req cliproxyexecutor.Request, opts cliproxyexecutor.Options) (cliproxyexecutor.Response, error) {
	from := opts.SourceFormat
	to := sdktranslator.FromString("codex")
	body := sdktranslator.TranslateRequest(from, to, req.Model, bytes.Clone(req.Payload), false)

	modelForCounting := req.Model

	if util.InArray([]string{"gpt-5", "gpt-5-minimal", "gpt-5-low", "gpt-5-medium", "gpt-5-high"}, req.Model) {
		modelForCounting = "gpt-5"
		body, _ = sjson.SetBytes(body, "model", "gpt-5")
		switch req.Model {
		case "gpt-5-minimal":
			body, _ = sjson.SetBytes(body, "reasoning.effort", "minimal")
		case "gpt-5-low":
			body, _ = sjson.SetBytes(body, "reasoning.effort", "low")
		case "gpt-5-medium":
			body, _ = sjson.SetBytes(body, "reasoning.effort", "medium")
		case "gpt-5-high":
			body, _ = sjson.SetBytes(body, "reasoning.effort", "high")
		default:
			body, _ = sjson.SetBytes(body, "reasoning.effort", "low")
		}
	} else if util.InArray([]string{"gpt-5-codex", "gpt-5-codex-low", "gpt-5-codex-medium", "gpt-5-codex-high"}, req.Model) {
		modelForCounting = "gpt-5"
		body, _ = sjson.SetBytes(body, "model", "gpt-5-codex")
		switch req.Model {
		case "gpt-5-codex-low":
			body, _ = sjson.SetBytes(body, "reasoning.effort", "low")
		case "gpt-5-codex-medium":
			body, _ = sjson.SetBytes(body, "reasoning.effort", "medium")
		case "gpt-5-codex-high":
			body, _ = sjson.SetBytes(body, "reasoning.effort", "high")
		default:
			body, _ = sjson.SetBytes(body, "reasoning.effort", "low")
		}
	}

	body, _ = sjson.DeleteBytes(body, "previous_response_id")
	body, _ = sjson.SetBytes(body, "stream", false)

	enc, err := tokenizerForCodexModel(modelForCounting)
	if err != nil {
		return cliproxyexecutor.Response{}, fmt.Errorf("codex executor: tokenizer init failed: %w", err)
	}

	count, err := countCodexInputTokens(enc, body)
	if err != nil {
		return cliproxyexecutor.Response{}, fmt.Errorf("codex executor: token counting failed: %w", err)
	}

	usageJSON := fmt.Sprintf(`{"response":{"usage":{"input_tokens":%d,"output_tokens":0,"total_tokens":%d}}}`, count, count)
	translated := sdktranslator.TranslateTokenCount(ctx, to, from, count, []byte(usageJSON))
	return cliproxyexecutor.Response{Payload: []byte(translated)}, nil
}

func tokenizerForCodexModel(model string) (tokenizer.Codec, error) {
	sanitized := strings.ToLower(strings.TrimSpace(model))
	switch {
	case sanitized == "":
		return tokenizer.Get(tokenizer.Cl100kBase)
	case strings.HasPrefix(sanitized, "gpt-5"):
		return tokenizer.ForModel(tokenizer.GPT5)
	case strings.HasPrefix(sanitized, "gpt-4.1"):
		return tokenizer.ForModel(tokenizer.GPT41)
	case strings.HasPrefix(sanitized, "gpt-4o"):
		return tokenizer.ForModel(tokenizer.GPT4o)
	case strings.HasPrefix(sanitized, "gpt-4"):
		return tokenizer.ForModel(tokenizer.GPT4)
	case strings.HasPrefix(sanitized, "gpt-3.5"), strings.HasPrefix(sanitized, "gpt-3"):
		return tokenizer.ForModel(tokenizer.GPT35Turbo)
	default:
		return tokenizer.Get(tokenizer.Cl100kBase)
	}
}

func countCodexInputTokens(enc tokenizer.Codec, body []byte) (int64, error) {
	if enc == nil {
		return 0, fmt.Errorf("encoder is nil")
	}
	if len(body) == 0 {
		return 0, nil
	}

	root := gjson.ParseBytes(body)
	var segments []string

	if inst := strings.TrimSpace(root.Get("instructions").String()); inst != "" {
		segments = append(segments, inst)
	}

	inputItems := root.Get("input")
	if inputItems.IsArray() {
		arr := inputItems.Array()
		for i := range arr {
			item := arr[i]
			switch item.Get("type").String() {
			case "message":
				content := item.Get("content")
				if content.IsArray() {
					parts := content.Array()
					for j := range parts {
						part := parts[j]
						if text := strings.TrimSpace(part.Get("text").String()); text != "" {
							segments = append(segments, text)
						}
					}
				}
			case "function_call":
				if name := strings.TrimSpace(item.Get("name").String()); name != "" {
					segments = append(segments, name)
				}
				if args := strings.TrimSpace(item.Get("arguments").String()); args != "" {
					segments = append(segments, args)
				}
			case "function_call_output":
				if out := strings.TrimSpace(item.Get("output").String()); out != "" {
					segments = append(segments, out)
				}
			default:
				if text := strings.TrimSpace(item.Get("text").String()); text != "" {
					segments = append(segments, text)
				}
			}
		}
	}

	tools := root.Get("tools")
	if tools.IsArray() {
		tarr := tools.Array()
		for i := range tarr {
			tool := tarr[i]
			if name := strings.TrimSpace(tool.Get("name").String()); name != "" {
				segments = append(segments, name)
			}
			if desc := strings.TrimSpace(tool.Get("description").String()); desc != "" {
				segments = append(segments, desc)
			}
			if params := tool.Get("parameters"); params.Exists() {
				val := params.Raw
				if params.Type == gjson.String {
					val = params.String()
				}
				if trimmed := strings.TrimSpace(val); trimmed != "" {
					segments = append(segments, trimmed)
				}
			}
		}
	}

	textFormat := root.Get("text.format")
	if textFormat.Exists() {
		if name := strings.TrimSpace(textFormat.Get("name").String()); name != "" {
			segments = append(segments, name)
		}
		if schema := textFormat.Get("schema"); schema.Exists() {
			val := schema.Raw
			if schema.Type == gjson.String {
				val = schema.String()
			}
			if trimmed := strings.TrimSpace(val); trimmed != "" {
				segments = append(segments, trimmed)
			}
		}
	}

	text := strings.Join(segments, "\n")
	if text == "" {
		return 0, nil
	}

	count, err := enc.Count(text)
	if err != nil {
		return 0, err
	}
	return int64(count), nil
}

func (e *CodexExecutor) Refresh(ctx context.Context, auth *cliproxyauth.Auth) (*cliproxyauth.Auth, error) {
	log.Debugf("codex executor: refresh called")
	if auth == nil {
		return nil, statusErr{code: 500, msg: "codex executor: auth is nil"}
	}

	// Default (Codex/OpenAI) refresh using refresh_token
	var refreshToken string
	if auth.Metadata != nil {
		if v, ok := auth.Metadata["refresh_token"].(string); ok && v != "" {
			refreshToken = v
		}
	}
	if refreshToken == "" {
		return auth, nil
	}
	svc := codexauth.NewCodexAuth(e.cfg)
	td, err := svc.RefreshTokensWithRetry(ctx, refreshToken, 3)
	if err != nil {
		return nil, err
	}
	if auth.Metadata == nil {
		auth.Metadata = make(map[string]any)
	}
	auth.Metadata["id_token"] = td.IDToken
	auth.Metadata["access_token"] = td.AccessToken
	if td.RefreshToken != "" {
		auth.Metadata["refresh_token"] = td.RefreshToken
	}
	if td.AccountID != "" {
		auth.Metadata["account_id"] = td.AccountID
	}
	auth.Metadata["email"] = td.Email
	// Use unified key in files
	auth.Metadata["expired"] = td.Expire
	auth.Metadata["type"] = "codex"
	now := time.Now().Format(time.RFC3339)
	auth.Metadata["last_refresh"] = now
	return auth, nil
}

<<<<<<< HEAD
=======
// safeErrorPreview returns a redacted description of an error payload without exposing
// user content. It preserves the original log format placeholder while providing
// minimal diagnostics.
func safeErrorPreview(b []byte) string {
	if len(b) == 0 {
		return "[empty]"
	}
	// Replace body with a redacted marker and length to aid debugging without content leakage.
	return fmt.Sprintf("[redacted,len=%d]", len(b))
}

>>>>>>> 0a8f37e0
func (e *CodexExecutor) cacheHelper(ctx context.Context, from sdktranslator.Format, url string, req cliproxyexecutor.Request, rawJSON []byte) (*http.Request, error) {
	var cache codexCache
	if from == "claude" {
		userIDResult := gjson.GetBytes(req.Payload, "metadata.user_id")
		if userIDResult.Exists() {
			var hasKey bool
			key := fmt.Sprintf("%s-%s", req.Model, userIDResult.String())
			if cache, hasKey = codexCacheMap[key]; !hasKey || cache.Expire.Before(time.Now()) {
				cache = codexCache{
					ID:     uuid.New().String(),
					Expire: time.Now().Add(1 * time.Hour),
				}
				codexCacheMap[key] = cache
			}
		}
	}

	rawJSON, _ = sjson.SetBytes(rawJSON, "prompt_cache_key", cache.ID)
	httpReq, err := http.NewRequestWithContext(ctx, http.MethodPost, url, bytes.NewReader(rawJSON))
	if err != nil {
		return nil, err
	}
	httpReq.Header.Set("Conversation_id", cache.ID)
	httpReq.Header.Set("Session_id", cache.ID)
	return httpReq, nil
}

func applyCodexHeaders(r *http.Request, auth *cliproxyauth.Auth, token string) {
	r.Header.Set("Content-Type", "application/json")
	// Use Authorization Bearer for every provider (Codex/OpenAI-aligned)
	r.Header.Set("Authorization", "Bearer "+token)

	var ginHeaders http.Header
	if ginCtx, ok := r.Context().Value("gin").(*gin.Context); ok && ginCtx != nil && ginCtx.Request != nil {
		ginHeaders = ginCtx.Request.Header
	}

	misc.EnsureHeader(r.Header, ginHeaders, "Version", "0.21.0")
	misc.EnsureHeader(r.Header, ginHeaders, "Openai-Beta", "responses=experimental")
	misc.EnsureHeader(r.Header, ginHeaders, "Session_id", uuid.NewString())

	r.Header.Set("Accept", "text/event-stream")
	r.Header.Set("Connection", "Keep-Alive")

	isAPIKey := false
	if auth != nil && auth.Attributes != nil {
		if v := strings.TrimSpace(auth.Attributes["api_key"]); v != "" {
			isAPIKey = true
		}
	}
	if !isAPIKey {
		r.Header.Set("Originator", "codex_cli_rs")
		if auth != nil && auth.Metadata != nil {
			if accountID, ok := auth.Metadata["account_id"].(string); ok {
				r.Header.Set("Chatgpt-Account-Id", accountID)
			}
		}
	}
}

func codexCreds(a *cliproxyauth.Auth) (apiKey, baseURL string) {
	if a == nil {
		return "", ""
	}
	// Prefer attributes when explicitly provided (e.g., api_key/base_url via management API)
	if a.Attributes != nil {
		apiKey = a.Attributes["api_key"]
		baseURL = a.Attributes["base_url"]
	}
	// Fallback to persisted metadata from auth JSON
	if a.Metadata != nil {
		if apiKey == "" {
			if v, ok := a.Metadata["access_token"].(string); ok {
				apiKey = v
			}
		}
		// Some flows persist base_url into metadata rather than attributes.
		if baseURL == "" {
			if v, ok := a.Metadata["base_url"].(string); ok {
				baseURL = v
			}
		}
	}
	return
}

func translateForCodex(from sdktranslator.Format, model string, payload []byte, stream bool) []byte {
	to := sdktranslator.FromString("codex")
	body := sdktranslator.TranslateRequest(from, to, model, bytes.Clone(payload), stream)
	if util.InArray([]string{"gpt-5", "gpt-5-minimal", "gpt-5-low", "gpt-5-medium", "gpt-5-high"}, model) {
		body, _ = sjson.SetBytes(body, "model", "gpt-5")
		switch model {
		case "gpt-5-minimal":
			body, _ = sjson.SetBytes(body, "reasoning.effort", "minimal")
		case "gpt-5-low":
			body, _ = sjson.SetBytes(body, "reasoning.effort", "low")
		case "gpt-5-medium":
			body, _ = sjson.SetBytes(body, "reasoning.effort", "medium")
		case "gpt-5-high":
			body, _ = sjson.SetBytes(body, "reasoning.effort", "high")
		}
	} else if util.InArray([]string{"gpt-5-codex", "gpt-5-codex-low", "gpt-5-codex-medium", "gpt-5-codex-high"}, model) {
		body, _ = sjson.SetBytes(body, "model", "gpt-5-codex")
		switch model {
		case "gpt-5-codex-low":
			body, _ = sjson.SetBytes(body, "reasoning.effort", "low")
		case "gpt-5-codex-medium":
			body, _ = sjson.SetBytes(body, "reasoning.effort", "medium")
		case "gpt-5-codex-high":
			body, _ = sjson.SetBytes(body, "reasoning.effort", "high")
		}
	}
	if stream {
		body, _ = sjson.DeleteBytes(body, "previous_response_id")
	} else {
		body, _ = sjson.SetBytes(body, "stream", true)
		body, _ = sjson.DeleteBytes(body, "previous_response_id")
	}
	return body
}<|MERGE_RESOLUTION|>--- conflicted
+++ resolved
@@ -130,11 +130,7 @@
 	if httpResp.StatusCode < 200 || httpResp.StatusCode >= 300 {
 		b, _ := io.ReadAll(httpResp.Body)
 		appendAPIResponseChunk(ctx, e.cfg, b)
-<<<<<<< HEAD
-		log.Debugf("request error, error status: %d, error body: %s", httpResp.StatusCode, string(b))
-=======
 		log.Debugf("request error, error status: %d, error body: %s", httpResp.StatusCode, safeErrorPreview(b))
->>>>>>> 0a8f37e0
 		err = statusErr{code: httpResp.StatusCode, msg: string(b)}
 		return resp, err
 	}
@@ -250,11 +246,7 @@
 			return nil, readErr
 		}
 		appendAPIResponseChunk(ctx, e.cfg, data)
-<<<<<<< HEAD
-		log.Debugf("request error, error status: %d, error body: %s", httpResp.StatusCode, string(data))
-=======
 		log.Debugf("request error, error status: %d, error body: %s", httpResp.StatusCode, safeErrorPreview(data))
->>>>>>> 0a8f37e0
 		err = statusErr{code: httpResp.StatusCode, msg: string(data)}
 		return nil, err
 	}
@@ -516,8 +508,6 @@
 	return auth, nil
 }
 
-<<<<<<< HEAD
-=======
 // safeErrorPreview returns a redacted description of an error payload without exposing
 // user content. It preserves the original log format placeholder while providing
 // minimal diagnostics.
@@ -529,7 +519,6 @@
 	return fmt.Sprintf("[redacted,len=%d]", len(b))
 }
 
->>>>>>> 0a8f37e0
 func (e *CodexExecutor) cacheHelper(ctx context.Context, from sdktranslator.Format, url string, req cliproxyexecutor.Request, rawJSON []byte) (*http.Request, error) {
 	var cache codexCache
 	if from == "claude" {
