// Package cliproxy provides the core service implementation for the CLI Proxy API.
// It includes service lifecycle management, authentication handling, file watching,
// and integration with various AI service providers through a unified interface.
package cliproxy

import (
	"context"
	"crypto/sha256"
	"encoding/hex"
	"errors"
	"fmt"
	"net/url"
	"os"
	"strings"
	"sync"
	"time"

	"github.com/router-for-me/CLIProxyAPI/v6/internal/api"
	"github.com/router-for-me/CLIProxyAPI/v6/internal/config"
	"github.com/router-for-me/CLIProxyAPI/v6/internal/registry"
	"github.com/router-for-me/CLIProxyAPI/v6/internal/runtime/executor"
	_ "github.com/router-for-me/CLIProxyAPI/v6/internal/usage"
	"github.com/router-for-me/CLIProxyAPI/v6/internal/watcher"
	"github.com/router-for-me/CLIProxyAPI/v6/internal/wsrelay"
	sdkaccess "github.com/router-for-me/CLIProxyAPI/v6/sdk/access"
	sdkAuth "github.com/router-for-me/CLIProxyAPI/v6/sdk/auth"
	coreauth "github.com/router-for-me/CLIProxyAPI/v6/sdk/cliproxy/auth"
	"github.com/router-for-me/CLIProxyAPI/v6/sdk/cliproxy/usage"
	log "github.com/sirupsen/logrus"
)

var copilotExclusiveModelIDs = map[string]struct{}{
	"gpt-5-mini":       {},
	"grok-code-fast-1": {},
	"gpt-5":            {},
	"gpt-4.1":          {},
	"gpt-4":            {},
	"gpt-4o-mini":      {},
	"gpt-3.5-turbo":    {},
}

// Service wraps the proxy server lifecycle so external programs can embed the CLI proxy.
// It manages the complete lifecycle including authentication, file watching, HTTP server,
// and integration with various AI service providers.
type Service struct {
	// cfg holds the current application configuration.
	cfg *config.Config

	// cfgMu protects concurrent access to the configuration.
	cfgMu sync.RWMutex

	// configPath is the path to the configuration file.
	configPath string

	// tokenProvider handles loading token-based clients.
	tokenProvider TokenClientProvider

	// apiKeyProvider handles loading API key-based clients.
	apiKeyProvider APIKeyClientProvider

	// watcherFactory creates file watcher instances.
	watcherFactory WatcherFactory

	// hooks provides lifecycle callbacks.
	hooks Hooks

	// serverOptions contains additional server configuration options.
	serverOptions []api.ServerOption

	// server is the HTTP API server instance.
	server *api.Server

	// serverErr channel for server startup/shutdown errors.
	serverErr chan error

	// watcher handles file system monitoring.
	watcher *WatcherWrapper

	// watcherCancel cancels the watcher context.
	watcherCancel context.CancelFunc

	// authUpdates channel for authentication updates.
	authUpdates chan watcher.AuthUpdate

	// authQueueStop cancels the auth update queue processing.
	authQueueStop context.CancelFunc

	// authManager handles legacy authentication operations.
	authManager *sdkAuth.Manager

	// accessManager handles request authentication providers.
	accessManager *sdkaccess.Manager

	// coreManager handles core authentication and execution.
	coreManager *coreauth.Manager

	// Python bridge removed

	// shutdownOnce ensures shutdown is called only once.
	shutdownOnce sync.Once

	// wsGateway manages websocket Gemini providers.
	wsGateway *wsrelay.Manager
}

// RegisterUsagePlugin registers a usage plugin on the global usage manager.
// This allows external code to monitor API usage and token consumption.
//
// Parameters:
//   - plugin: The usage plugin to register
func (s *Service) RegisterUsagePlugin(plugin usage.Plugin) {
	usage.RegisterPlugin(plugin)
}

// newDefaultAuthManager creates a default authentication manager with all supported providers.
func newDefaultAuthManager() *sdkAuth.Manager {
	return sdkAuth.NewManager(
		sdkAuth.GetTokenStore(),
		sdkAuth.NewGeminiAuthenticator(),
		sdkAuth.NewCodexAuthenticator(),
		sdkAuth.NewClaudeAuthenticator(),
		sdkAuth.NewQwenAuthenticator(),
	)
}

func (s *Service) ensureAuthUpdateQueue(ctx context.Context) {
	if s == nil {
		return
	}
	if s.authUpdates == nil {
		s.authUpdates = make(chan watcher.AuthUpdate, 256)
	}
	if s.authQueueStop != nil {
		return
	}
	queueCtx, cancel := context.WithCancel(ctx)
	s.authQueueStop = cancel
	go s.consumeAuthUpdates(queueCtx)
}

func (s *Service) consumeAuthUpdates(ctx context.Context) {
	for {
		select {
		case <-ctx.Done():
			return
		case update, ok := <-s.authUpdates:
			if !ok {
				return
			}
			s.handleAuthUpdate(ctx, update)
		labelDrain:
			for {
				select {
				case nextUpdate := <-s.authUpdates:
					s.handleAuthUpdate(ctx, nextUpdate)
				default:
					break labelDrain
				}
			}
		}
	}
}

func (s *Service) handleAuthUpdate(ctx context.Context, update watcher.AuthUpdate) {
	if s == nil {
		return
	}
	s.cfgMu.RLock()
	cfg := s.cfg
	s.cfgMu.RUnlock()
	if cfg == nil || s.coreManager == nil {
		return
	}
	switch update.Action {
	case watcher.AuthUpdateActionAdd, watcher.AuthUpdateActionModify:
		if update.Auth == nil || update.Auth.ID == "" {
			return
		}
		s.applyCoreAuthAddOrUpdate(ctx, update.Auth)
	case watcher.AuthUpdateActionDelete:
		id := update.ID
		if id == "" && update.Auth != nil {
			id = update.Auth.ID
		}
		if id == "" {
			return
		}
		s.applyCoreAuthRemoval(ctx, id)
	default:
		log.Debugf("received unknown auth update action: %v", update.Action)
	}
}

func (s *Service) ensureWebsocketGateway() {
	if s == nil {
		return
	}
	if s.wsGateway != nil {
		return
	}
	opts := wsrelay.Options{
		Path:           "/v1/ws",
		OnConnected:    s.wsOnConnected,
		OnDisconnected: s.wsOnDisconnected,
		LogDebugf:      log.Debugf,
		LogInfof:       log.Infof,
		LogWarnf:       log.Warnf,
	}
	s.wsGateway = wsrelay.NewManager(opts)
}

func (s *Service) wsOnConnected(channelID string) {
	if s == nil || channelID == "" {
		return
	}
	if !strings.HasPrefix(strings.ToLower(channelID), "aistudio-") {
		return
	}
	if s.coreManager != nil {
		if existing, ok := s.coreManager.GetByID(channelID); ok && existing != nil {
			if !existing.Disabled && existing.Status == coreauth.StatusActive {
				return
			}
		}
	}
	now := time.Now().UTC()
	auth := &coreauth.Auth{
		ID:        channelID,  // keep channel identifier as ID
		Provider:  "aistudio", // logical provider for switch routing
		Label:     channelID,  // display original channel id
		Status:    coreauth.StatusActive,
		CreatedAt: now,
		UpdatedAt: now,
		Metadata:  map[string]any{"email": channelID}, // inject email inline
	}
	log.Infof("websocket provider connected: %s", channelID)
	s.applyCoreAuthAddOrUpdate(context.Background(), auth)
}

func (s *Service) wsOnDisconnected(channelID string, reason error) {
	if s == nil || channelID == "" {
		return
	}
	if reason != nil {
		if strings.Contains(reason.Error(), "replaced by new connection") {
			log.Infof("websocket provider replaced: %s", channelID)
			return
		}
		log.Warnf("websocket provider disconnected: %s (%v)", channelID, reason)
	} else {
		log.Infof("websocket provider disconnected: %s", channelID)
	}
	ctx := context.Background()
	s.applyCoreAuthRemoval(ctx, channelID)
}

func (s *Service) applyCoreAuthAddOrUpdate(ctx context.Context, auth *coreauth.Auth) {
	if s == nil || auth == nil || auth.ID == "" {
		return
	}
	if s.coreManager == nil {
		return
	}
	auth = auth.Clone()
	s.ensureExecutorsForAuth(auth)
	// Diagnostics: preview effective base_url for copilot (masked)
	if strings.EqualFold(strings.TrimSpace(auth.Provider), "copilot") {
		if preview := copilotBaseURLPreview(auth); preview != "" {
			log.Infof("copilot auth registered: id=%s base_url=%s", auth.ID, preview)
		}
		// Defensive: when auth.Attributes.base_url points to a codex backend path, it cannot
		// serve Copilot chat/completions and often returns 401. Clear it so executor falls back
		// to the canonical https://api.githubcopilot.com host. Explicit non-codex base_url is kept.
		if auth.Attributes != nil {
			if raw := strings.TrimSpace(auth.Attributes["base_url"]); raw != "" {
				if strings.HasSuffix(strings.TrimRight(raw, "/"), "/backend-api/codex") {
					delete(auth.Attributes, "base_url")
				}
			}
		}
	}
	s.registerModelsForAuth(auth)
	if existing, ok := s.coreManager.GetByID(auth.ID); ok && existing != nil {
		auth.CreatedAt = existing.CreatedAt
		auth.LastRefreshedAt = existing.LastRefreshedAt
		auth.NextRefreshAfter = existing.NextRefreshAfter
		if _, err := s.coreManager.Update(ctx, auth); err != nil {
			log.Errorf("failed to update auth %s: %v", auth.ID, err)
		}
		return
	}
	if _, err := s.coreManager.Register(ctx, auth); err != nil {
		log.Errorf("failed to register auth %s: %v", auth.ID, err)
	}
}

func (s *Service) applyCoreAuthRemoval(ctx context.Context, id string) {
	if s == nil || id == "" {
		return
	}
	if s.coreManager == nil {
		return
	}
	GlobalModelRegistry().UnregisterClient(id)
	if existing, ok := s.coreManager.GetByID(id); ok && existing != nil {
		existing.Disabled = true
		existing.Status = coreauth.StatusDisabled
		if _, err := s.coreManager.Update(ctx, existing); err != nil {
			log.Errorf("failed to disable auth %s: %v", id, err)
		}
	}
}

func openAICompatInfoFromAuth(a *coreauth.Auth) (providerKey string, compatName string, ok bool) {
	if a == nil {
		return "", "", false
	}
	if len(a.Attributes) > 0 {
		providerKey = strings.TrimSpace(a.Attributes["provider_key"])
		compatName = strings.TrimSpace(a.Attributes["compat_name"])
		if providerKey != "" || compatName != "" {
			if providerKey == "" {
				providerKey = compatName
			}
			return strings.ToLower(providerKey), compatName, true
		}
	}
	if strings.EqualFold(strings.TrimSpace(a.Provider), "openai-compatibility") {
		return "openai-compatibility", strings.TrimSpace(a.Label), true
	}
	return "", "", false
}

func (s *Service) ensureExecutorsForAuth(a *coreauth.Auth) {
	if s == nil || a == nil {
		return
	}
	if compatProviderKey, _, isCompat := openAICompatInfoFromAuth(a); isCompat {
		if compatProviderKey == "" {
			compatProviderKey = strings.ToLower(strings.TrimSpace(a.Provider))
		}
		if compatProviderKey == "" {
			compatProviderKey = "openai-compatibility"
		}
		s.coreManager.RegisterExecutor(executor.NewOpenAICompatExecutor(compatProviderKey, s.cfg))
		return
	}
	switch strings.ToLower(a.Provider) {
	case "gemini":
		s.coreManager.RegisterExecutor(executor.NewGeminiExecutor(s.cfg))
	case "gemini-cli":
		s.coreManager.RegisterExecutor(executor.NewGeminiCLIExecutor(s.cfg))
	case "aistudio":
		if s.wsGateway != nil {
			s.coreManager.RegisterExecutor(executor.NewAIStudioExecutor(s.cfg, a.ID, s.wsGateway))
		}
		return
	case "claude":
		s.coreManager.RegisterExecutor(executor.NewClaudeExecutor(s.cfg))
	case "codex":
		s.coreManager.RegisterExecutor(executor.NewCodexExecutorWithID(s.cfg, "codex"))
	case "packycode":
		// 外部 provider=packycode → 内部复用 codex 执行器
		s.coreManager.RegisterExecutor(executor.NewCodexExecutorWithID(s.cfg, "packycode"))
	case "copilot":
		// Copilot 使用独立的执行器以便与 Codex 路径解耦
		s.coreManager.RegisterExecutor(executor.NewCopilotExecutor(s.cfg))
	case "qwen":
		s.coreManager.RegisterExecutor(executor.NewQwenExecutor(s.cfg))
	case "zhipu":
		s.coreManager.RegisterExecutor(executor.NewZhipuExecutor(s.cfg))
	case "minimax":
		s.coreManager.RegisterExecutor(executor.NewMiniMaxExecutor(s.cfg))
	case "iflow":
		s.coreManager.RegisterExecutor(executor.NewIFlowExecutor(s.cfg))
	default:
		providerKey := strings.ToLower(strings.TrimSpace(a.Provider))
		if providerKey == "" {
			providerKey = "openai-compatibility"
		}
		s.coreManager.RegisterExecutor(executor.NewOpenAICompatExecutor(providerKey, s.cfg))
	}
}

// rebindExecutors refreshes provider executors so they observe the latest configuration.
func (s *Service) rebindExecutors() {
	if s == nil || s.coreManager == nil {
		return
	}
	auths := s.coreManager.List()
	for _, auth := range auths {
		s.ensureExecutorsForAuth(auth)
	}
}

// copilotBaseURLPreview computes a safe-to-log preview of the effective base URL for Copilot.
// Priority: attributes.base_url > metadata.base_url > derive from access_token.proxy-ep.
// The returned value is masked to scheme+host only (e.g., https://proxy.example.com).
func copilotBaseURLPreview(a *coreauth.Auth) string {
	if a == nil {
		return ""
	}
	// 1) Attributes
	if a.Attributes != nil {
		if v := strings.TrimSpace(a.Attributes["base_url"]); v != "" {
			if host := maskURLHost(v); host != "" {
				return host
			}
		}
	}
	// 2) Metadata
	if a.Metadata != nil {
		if v, ok := a.Metadata["base_url"].(string); ok {
			if host := maskURLHost(v); host != "" {
				return host
			}
		}
		// 3) Derive from access_token proxy-ep
		if v, ok := a.Metadata["access_token"].(string); ok {
			if derived := deriveCopilotBaseFromTokenPreview(v); derived != "" {
				if host := maskURLHost(derived); host != "" {
					return host
				}
			}
		}
	}
	return ""
}

// deriveCopilotBaseFromTokenPreview extracts a base like https://<proxy-ep>/backend-api/codex from token when possible.
func deriveCopilotBaseFromTokenPreview(tok string) string {
	tok = strings.TrimSpace(tok)
	if tok == "" {
		return ""
	}
	const marker = "proxy-ep="
	idx := strings.Index(tok, marker)
	if idx < 0 {
		return ""
	}
	rest := tok[idx+len(marker):]
	if end := strings.IndexByte(rest, ';'); end >= 0 {
		rest = rest[:end]
	}
	ep := strings.TrimSpace(rest)
	if ep == "" {
		return ""
	}
	if !strings.Contains(ep, "://") {
		ep = "https://" + ep
	}
	ep = strings.TrimRight(ep, "/")
	if !strings.HasSuffix(ep, "/backend-api/codex") {
		ep += "/backend-api/codex"
	}
	return ep
}

// maskURLHost reduces a URL to scheme://host for safe logging; returns empty on parse failure.
func maskURLHost(raw string) string {
	raw = strings.TrimSpace(raw)
	if raw == "" {
		return ""
	}
	u, err := url.Parse(raw)
	if err != nil || u.Scheme == "" || u.Host == "" {
		return ""
	}
	return u.Scheme + "://" + u.Host
}

// Run starts the service and blocks until the context is cancelled or the server stops.
// It initializes all components including authentication, file watching, HTTP server,
// and starts processing requests. The method blocks until the context is cancelled.
//
// Parameters:
//   - ctx: The context for controlling the service lifecycle
//
// Returns:
//   - error: An error if the service fails to start or run
func (s *Service) Run(ctx context.Context) error {
	if s == nil {
		return fmt.Errorf("cliproxy: service is nil")
	}
	if ctx == nil {
		ctx = context.Background()
	}

	usage.StartDefault(ctx)

	shutdownCtx, shutdownCancel := context.WithTimeout(context.Background(), 30*time.Second)
	defer shutdownCancel()
	defer func() {
		if err := s.Shutdown(shutdownCtx); err != nil {
			log.Errorf("service shutdown returned error: %v", err)
		}
	}()

	if err := s.ensureAuthDir(); err != nil {
		return err
	}

	if s.coreManager != nil {
		if errLoad := s.coreManager.Load(ctx); errLoad != nil {
			log.Warnf("failed to load auth store: %v", errLoad)
		}
		s.rebindExecutors()
	}

	tokenResult, err := s.tokenProvider.Load(ctx, s.cfg)
	if err != nil && !errors.Is(err, context.Canceled) {
		return err
	}
	if tokenResult == nil {
		tokenResult = &TokenClientResult{}
	}

	apiKeyResult, err := s.apiKeyProvider.Load(ctx, s.cfg)
	if err != nil && !errors.Is(err, context.Canceled) {
		return err
	}
	if apiKeyResult == nil {
		apiKeyResult = &APIKeyClientResult{}
	}

	// legacy clients removed; no caches to refresh

	// handlers no longer depend on legacy clients; pass nil slice initially
	s.server = api.NewServer(s.cfg, s.coreManager, s.accessManager, s.configPath, s.serverOptions...)

	if s.authManager == nil {
		s.authManager = newDefaultAuthManager()
	}

<<<<<<< HEAD
=======
	// Python bridge removed

>>>>>>> 0a8f37e0
	s.ensureWebsocketGateway()
	if s.server != nil && s.wsGateway != nil {
		s.server.AttachWebsocketRoute(s.wsGateway.Path(), s.wsGateway.Handler())
		s.server.SetWebsocketAuthChangeHandler(func(oldEnabled, newEnabled bool) {
			if oldEnabled == newEnabled {
				return
			}
			if !oldEnabled && newEnabled {
				ctx, cancel := context.WithTimeout(context.Background(), 5*time.Second)
				defer cancel()
				if errStop := s.wsGateway.Stop(ctx); errStop != nil {
					log.Warnf("failed to reset websocket connections after ws-auth change %t -> %t: %v", oldEnabled, newEnabled, errStop)
					return
				}
				log.Debugf("ws-auth enabled; existing websocket sessions terminated to enforce authentication")
				return
			}
			log.Debugf("ws-auth disabled; existing websocket sessions remain connected")
		})
	}

	if s.hooks.OnBeforeStart != nil {
		s.hooks.OnBeforeStart(s.cfg)
	}

	s.serverErr = make(chan error, 1)
	go func() {
		if errStart := s.server.Start(); errStart != nil {
			s.serverErr <- errStart
		} else {
			s.serverErr <- nil
		}
	}()

	time.Sleep(100 * time.Millisecond)
	fmt.Println("API server started successfully")

	if s.hooks.OnAfterStart != nil {
		s.hooks.OnAfterStart(s)
	}

	// Ensure Packycode and Copilot models are registered for /v1/models visibility
	s.ensurePackycodeModelsRegistered(s.cfg)
	s.ensureCopilotModelsRegistered(s.cfg)
	// Enforce Codex toggle based on Packycode state
	s.enforceCodexToggle(s.cfg)

	var watcherWrapper *WatcherWrapper
	reloadCallback := func(newCfg *config.Config) {
		if newCfg == nil {
			s.cfgMu.RLock()
			newCfg = s.cfg
			s.cfgMu.RUnlock()
		}
		if newCfg == nil {
			return
		}
		if s.server != nil {
			s.server.UpdateClients(newCfg)
		}
		s.cfgMu.Lock()
		s.cfg = newCfg
		s.cfgMu.Unlock()
		// Keep model registry in sync for Packycode and Copilot
		s.ensurePackycodeModelsRegistered(newCfg)
		s.ensureCopilotModelsRegistered(newCfg)
		s.rebindExecutors()
<<<<<<< HEAD
=======
		// Re-apply codex toggle on config changes
		s.enforceCodexToggle(newCfg)
>>>>>>> 0a8f37e0
	}

	watcherWrapper, err = s.watcherFactory(s.configPath, s.cfg.AuthDir, reloadCallback)
	if err != nil {
		return fmt.Errorf("cliproxy: failed to create watcher: %w", err)
	}
	s.watcher = watcherWrapper
	s.ensureAuthUpdateQueue(ctx)
	if s.authUpdates != nil {
		watcherWrapper.SetAuthUpdateQueue(s.authUpdates)
	}
	watcherWrapper.SetConfig(s.cfg)

	watcherCtx, watcherCancel := context.WithCancel(context.Background())
	s.watcherCancel = watcherCancel
	if err = watcherWrapper.Start(watcherCtx); err != nil {
		return fmt.Errorf("cliproxy: failed to start watcher: %w", err)
	}
	log.Info("file watcher started for config and auth directory changes")

	// Prefer core auth manager auto refresh if available.
	if s.coreManager != nil {
		interval := 15 * time.Minute
		s.coreManager.StartAutoRefresh(context.Background(), interval)
		log.Infof("core auth auto-refresh started (interval=%s)", interval)
	}

	select {
	case <-ctx.Done():
		log.Debug("service context cancelled, shutting down...")
		return ctx.Err()
	case err = <-s.serverErr:
		return err
	}
}

// Shutdown gracefully stops background workers and the HTTP server.
// It ensures all resources are properly cleaned up and connections are closed.
// The shutdown is idempotent and can be called multiple times safely.
//
// Parameters:
//   - ctx: The context for controlling the shutdown timeout
//
// Returns:
//   - error: An error if shutdown fails
func (s *Service) Shutdown(ctx context.Context) error {
	if s == nil {
		return nil
	}
	var shutdownErr error
	s.shutdownOnce.Do(func() {
		if ctx == nil {
			ctx = context.Background()
		}

		// legacy refresh loop removed; only stopping core auth manager below

		if s.watcherCancel != nil {
			s.watcherCancel()
		}
		if s.coreManager != nil {
			s.coreManager.StopAutoRefresh()
		}
		if s.watcher != nil {
			if err := s.watcher.Stop(); err != nil {
				log.Errorf("failed to stop file watcher: %v", err)
				shutdownErr = err
			}
		}
		if s.wsGateway != nil {
			if err := s.wsGateway.Stop(ctx); err != nil {
				log.Errorf("failed to stop websocket gateway: %v", err)
				if shutdownErr == nil {
					shutdownErr = err
				}
			}
		}
		if s.authQueueStop != nil {
			s.authQueueStop()
			s.authQueueStop = nil
		}

		// Python bridge removed

		// no legacy clients to persist

		if s.server != nil {
			shutdownCtx, cancel := context.WithTimeout(ctx, 30*time.Second)
			defer cancel()
			if err := s.server.Stop(shutdownCtx); err != nil {
				log.Errorf("error stopping API server: %v", err)
				if shutdownErr == nil {
					shutdownErr = err
				}
			}
		}

		usage.StopDefault()
	})
	return shutdownErr
}

// packycodeModelsClientID computes a stable registry client ID for Packycode models
// based on base-url and openai api key. Returns (id, true) when packycode is enabled
// and configuration is valid; otherwise ("", false).
func (s *Service) packycodeModelsClientID(cfg *config.Config) (string, bool) {
	if cfg == nil || !cfg.Packycode.Enabled {
		return "", false
	}
	if err := config.ValidatePackycode(cfg); err != nil {
		return "", false
	}
	base := strings.TrimSpace(cfg.Packycode.BaseURL)
	key := strings.TrimSpace(cfg.Packycode.Credentials.OpenAIAPIKey)
	h := sha256.New()
	h.Write([]byte("packycode:models"))
	h.Write([]byte{0})
	h.Write([]byte(base))
	h.Write([]byte{0})
	h.Write([]byte(key))
	digest := hex.EncodeToString(h.Sum(nil))
	if len(digest) > 12 {
		digest = digest[:12]
	}
	return "packycode:models:" + digest, true
}

// ensurePackycodeModelsRegistered registers/unregisters Packycode OpenAI models
// in the global model registry depending on current configuration state.
func (s *Service) ensurePackycodeModelsRegistered(cfg *config.Config) {
	id, ok := s.packycodeModelsClientID(cfg)
	if !ok {
		// Best-effort removal using deterministic ID if any
		// Build ID ignoring enabled flag to attempt cleanup when toggled off
		base := strings.TrimSpace(cfg.Packycode.BaseURL)
		key := strings.TrimSpace(cfg.Packycode.Credentials.OpenAIAPIKey)
		h := sha256.New()
		h.Write([]byte("packycode:models"))
		h.Write([]byte{0})
		h.Write([]byte(base))
		h.Write([]byte{0})
		h.Write([]byte(key))
		digest := hex.EncodeToString(h.Sum(nil))
		if len(digest) > 12 {
			digest = digest[:12]
		}
		if digest != "" {
			GlobalModelRegistry().UnregisterClient("packycode:models:" + digest)
		}
		return
	}
	// Ensure executor exists early to avoid executor_not_found
	if s.coreManager != nil {
		// Register codex executor but expose provider name as 'packycode' via alias (handled in ensureExecutorsForAuth)
		s.coreManager.RegisterExecutor(executor.NewCodexExecutorWithID(s.cfg, "packycode"))
	}
	models := registry.GetOpenAIModels()
	models = filterModelsByID(models, copilotExclusiveModelIDs)
	// Register models under external provider key 'packycode' (internally still served by codex executor)
	GlobalModelRegistry().RegisterClient(id, "packycode", models)
	// Also ensure there is at least one runtime auth for provider 'packycode'
	if s.coreManager != nil {
		base := strings.TrimSpace(cfg.Packycode.BaseURL)
		key := strings.TrimSpace(cfg.Packycode.Credentials.OpenAIAPIKey)
		// Derive a stable auth ID similar to watcher synth rule
		ah := sha256.New()
		ah.Write([]byte("packycode:codex"))
		ah.Write([]byte{0})
		ah.Write([]byte(key))
		ah.Write([]byte{0})
		ah.Write([]byte(base))
		ad := hex.EncodeToString(ah.Sum(nil))
		if len(ad) > 12 {
			ad = ad[:12]
		}
		authID := "packycode:codex:" + ad
		now := time.Now()
		runtimeAuth := &coreauth.Auth{
			ID:         authID,
			Provider:   "packycode",
			Label:      "packycode",
			Status:     coreauth.StatusActive,
			Attributes: map[string]string{"api_key": key, "base_url": base, "source": "packycode"},
			CreatedAt:  now,
			UpdatedAt:  now,
		}
		// Register or update
		if _, ok := s.coreManager.GetByID(authID); ok {
			_, _ = s.coreManager.Update(context.Background(), runtimeAuth)
		} else {
			_, _ = s.coreManager.Register(context.Background(), runtimeAuth)
		}
	}
}

// enforceCodexToggle disables or re-enables codex auths according to packycode.enabled.
// When packycode is enabled: disable all provider=codex auths and mark attribute toggle_by=packycode.
// When packycode is disabled: re-enable only those codex auths previously disabled by this toggle.
func (s *Service) enforceCodexToggle(cfg *config.Config) {
	if s == nil || s.coreManager == nil || cfg == nil {
		return
	}
	enableCodex := !cfg.Packycode.Enabled
	auths := s.coreManager.List()
	now := time.Now()
	for _, a := range auths {
		if a == nil || !strings.EqualFold(a.Provider, "codex") {
			continue
		}
		// Ensure attributes map exists
		if a.Attributes == nil {
			a.Attributes = make(map[string]string)
		}
		toggledBy := strings.TrimSpace(a.Attributes["toggle_by"])
		if !enableCodex {
			// packycode enabled -> disable codex
			if a.Disabled {
				// already disabled, keep mark
				if toggledBy == "" {
					a.Attributes["toggle_by"] = "packycode"
				}
			} else {
				a.Disabled = true
				a.Status = coreauth.StatusDisabled
				a.Attributes["toggle_by"] = "packycode"
				a.UpdatedAt = now
			}
		} else {
			// packycode disabled -> re-enable codex only if disabled by packycode
			if a.Disabled && strings.EqualFold(toggledBy, "packycode") {
				a.Disabled = false
				a.Status = coreauth.StatusActive
				delete(a.Attributes, "toggle_by")
				a.UpdatedAt = now
			} else {
				continue
			}
		}
		// Persist via Update
		_, _ = s.coreManager.Update(context.Background(), a)
		// Re-register models for the auth to reflect provider availability
		s.registerModelsForAuth(a)
	}
}

func (s *Service) ensureAuthDir() error {
	info, err := os.Stat(s.cfg.AuthDir)
	if err != nil {
		if os.IsNotExist(err) {
			if mkErr := os.MkdirAll(s.cfg.AuthDir, 0o755); mkErr != nil {
				return fmt.Errorf("cliproxy: failed to create auth directory %s: %w", s.cfg.AuthDir, mkErr)
			}
			log.Infof("created missing auth directory: %s", s.cfg.AuthDir)
			return nil
		}
		return fmt.Errorf("cliproxy: error checking auth directory %s: %w", s.cfg.AuthDir, err)
	}
	if !info.IsDir() {
		return fmt.Errorf("cliproxy: auth path exists but is not a directory: %s", s.cfg.AuthDir)
	}
	return nil
}

// registerModelsForAuth (re)binds provider models in the global registry using the core auth ID as client identifier.
// ensureCopilotModelsRegistered registers base Copilot inventory even before any auth is added,
// so that /v1/models can advertise provider=copilot and its models. When a real copilot auth
// appears, registerModelsForAuth will re-register with the auth ID, superseding this seed.
func (s *Service) ensureCopilotModelsRegistered(cfg *config.Config) {
	id := "copilot:models:seed"
	models := registry.GetCopilotModels()
	if len(models) == 0 {
		registry.GetGlobalRegistry().UnregisterClient(id)
		return
	}
	// Register under provider key 'copilot'
	registry.GetGlobalRegistry().RegisterClient(id, "copilot", models)
}

func filterModelsByID(models []*registry.ModelInfo, exclude map[string]struct{}) []*registry.ModelInfo {
	if len(models) == 0 || len(exclude) == 0 {
		return models
	}
	out := make([]*registry.ModelInfo, 0, len(models))
	for _, model := range models {
		if model == nil {
			continue
		}
		if _, blocked := exclude[strings.TrimSpace(model.ID)]; blocked {
			continue
		}
		out = append(out, model)
	}
	return out
}

func (s *Service) registerModelsForAuth(a *coreauth.Auth) {
	if a == nil || a.ID == "" {
		return
	}
	// Unregister legacy client ID (if present) to avoid double counting
	if a.Runtime != nil {
		if idGetter, ok := a.Runtime.(interface{ GetClientID() string }); ok {
			if rid := idGetter.GetClientID(); rid != "" && rid != a.ID {
				GlobalModelRegistry().UnregisterClient(rid)
			}
		}
	}
	provider := strings.ToLower(strings.TrimSpace(a.Provider))
	compatProviderKey, compatDisplayName, compatDetected := openAICompatInfoFromAuth(a)
	if compatDetected {
		provider = "openai-compatibility"
	}
	var models []*ModelInfo
	switch provider {
	case "gemini":
		models = registry.GetGeminiModels()
	case "gemini-cli":
		models = registry.GetGeminiCLIModels()
	case "aistudio":
		models = registry.GetAIStudioModels()
	case "claude":
		// 检测：当 claude 的 base_url 指向特定 Anthropic 兼容端点时，按后端仅注册对应模型，并将 provider 标记为对应专属执行器（zhipu/minimax）
		if a.Attributes != nil {
			if v := strings.TrimSpace(a.Attributes["base_url"]); v != "" {
				// 智谱 Anthropic 兼容 → provider=zhipu，模型=glm-4.6
				if strings.EqualFold(v, "https://open.bigmodel.cn/api/anthropic") {
					z := registry.GetZhipuModels()
					only := make([]*ModelInfo, 0, 1)
					for i := range z {
						if z[i] != nil && strings.TrimSpace(z[i].ID) == "glm-4.6" {
							only = append(only, z[i])
							break
						}
					}
					GlobalModelRegistry().RegisterClient(a.ID, "zhipu", only)
					return
				}
				// MiniMax Anthropic 兼容 → provider=minimax，模型=MiniMax-M2
				if strings.EqualFold(v, "https://api.minimaxi.com/anthropic") {
					mm := registry.GetMiniMaxModels()
					only := make([]*ModelInfo, 0, 1)
					for i := range mm {
						if mm[i] != nil && strings.TrimSpace(mm[i].ID) == "MiniMax-M2" {
							only = append(only, mm[i])
							break
						}
					}
					GlobalModelRegistry().RegisterClient(a.ID, "minimax", only)
					return
				}
			}
		}
		models = registry.GetClaudeModels()
		if entry := s.resolveConfigClaudeKey(a); entry != nil && len(entry.Models) > 0 {
			models = buildClaudeConfigModels(entry)
		}
	case "codex":
		models = filterModelsByID(registry.GetOpenAIModels(), copilotExclusiveModelIDs)
	case "packycode":
		// 对外 provider=packycode 映射到 OpenAI(GPT) 模型集合
		models = filterModelsByID(registry.GetOpenAIModels(), copilotExclusiveModelIDs)
	case "copilot":
		// copilot 使用专属的清单（当前与 OpenAI 同步，后续可替换为真实 inventory）
		models = registry.GetCopilotModels()
	case "qwen":
		models = registry.GetQwenModels()
	case "iflow":
		models = registry.GetIFlowModels()
	case "zhipu":
		models = registry.GetZhipuModels()
	default:
		// Handle OpenAI-compatibility providers by name using config
		if s.cfg != nil {
			providerKey := provider
			compatName := strings.TrimSpace(a.Provider)
			isCompatAuth := false
			if compatDetected {
				if compatProviderKey != "" {
					providerKey = compatProviderKey
				}
				if compatDisplayName != "" {
					compatName = compatDisplayName
				}
				isCompatAuth = true
			}
			if strings.EqualFold(providerKey, "openai-compatibility") {
				isCompatAuth = true
				if a.Attributes != nil {
					if v := strings.TrimSpace(a.Attributes["compat_name"]); v != "" {
						compatName = v
					}
					if v := strings.TrimSpace(a.Attributes["provider_key"]); v != "" {
						providerKey = strings.ToLower(v)
						isCompatAuth = true
					}
				}
				if providerKey == "openai-compatibility" && compatName != "" {
					providerKey = strings.ToLower(compatName)
				}
			} else if a.Attributes != nil {
				if v := strings.TrimSpace(a.Attributes["compat_name"]); v != "" {
					compatName = v
					isCompatAuth = true
				}
				if v := strings.TrimSpace(a.Attributes["provider_key"]); v != "" {
					providerKey = strings.ToLower(v)
					isCompatAuth = true
				}
			}
			for i := range s.cfg.OpenAICompatibility {
				compat := &s.cfg.OpenAICompatibility[i]
				if strings.EqualFold(compat.Name, compatName) {
					isCompatAuth = true
					// Convert compatibility models to registry models
					ms := make([]*ModelInfo, 0, len(compat.Models))
					for j := range compat.Models {
						m := compat.Models[j]
						// Use alias as model ID, fallback to name if alias is empty
						modelID := m.Alias
						if modelID == "" {
							modelID = m.Name
						}
						ms = append(ms, &ModelInfo{
							ID:          modelID,
							Object:      "model",
							Created:     time.Now().Unix(),
							OwnedBy:     compat.Name,
							Type:        "openai-compatibility",
							DisplayName: m.Name,
						})
					}
					// Register and return
					if len(ms) > 0 {
						if providerKey == "" {
							providerKey = "openai-compatibility"
						}
						GlobalModelRegistry().RegisterClient(a.ID, providerKey, ms)
					} else {
						// Ensure stale registrations are cleared when model list becomes empty.
						GlobalModelRegistry().UnregisterClient(a.ID)
					}
					return
				}
			}
			if isCompatAuth {
				// No matching provider found or models removed entirely; drop any prior registration.
				GlobalModelRegistry().UnregisterClient(a.ID)
				return
			}
		}
	}
	if len(models) > 0 {
		key := provider
		if key == "" {
			key = strings.ToLower(strings.TrimSpace(a.Provider))
		}
		GlobalModelRegistry().RegisterClient(a.ID, key, models)
	}
}

func (s *Service) resolveConfigClaudeKey(auth *coreauth.Auth) *config.ClaudeKey {
	if auth == nil || s.cfg == nil {
		return nil
	}
	var attrKey, attrBase string
	if auth.Attributes != nil {
		attrKey = strings.TrimSpace(auth.Attributes["api_key"])
		attrBase = strings.TrimSpace(auth.Attributes["base_url"])
	}
	for i := range s.cfg.ClaudeKey {
		entry := &s.cfg.ClaudeKey[i]
		cfgKey := strings.TrimSpace(entry.APIKey)
		cfgBase := strings.TrimSpace(entry.BaseURL)
		if attrKey != "" && attrBase != "" {
			if strings.EqualFold(cfgKey, attrKey) && strings.EqualFold(cfgBase, attrBase) {
				return entry
			}
			continue
		}
		if attrKey != "" && strings.EqualFold(cfgKey, attrKey) {
			if attrBase == "" || cfgBase == "" || strings.EqualFold(cfgBase, attrBase) {
				return entry
			}
		}
		if attrKey == "" && attrBase != "" && strings.EqualFold(cfgBase, attrBase) {
			return entry
		}
	}
	if attrKey != "" {
		for i := range s.cfg.ClaudeKey {
			entry := &s.cfg.ClaudeKey[i]
			if strings.EqualFold(strings.TrimSpace(entry.APIKey), attrKey) {
				return entry
			}
		}
	}
	return nil
}

func buildClaudeConfigModels(entry *config.ClaudeKey) []*ModelInfo {
	if entry == nil || len(entry.Models) == 0 {
		return nil
	}
	now := time.Now().Unix()
	out := make([]*ModelInfo, 0, len(entry.Models))
	seen := make(map[string]struct{}, len(entry.Models))
	for i := range entry.Models {
		model := entry.Models[i]
		name := strings.TrimSpace(model.Name)
		alias := strings.TrimSpace(model.Alias)
		if alias == "" {
			alias = name
		}
		if alias == "" {
			continue
		}
		key := strings.ToLower(alias)
		if _, exists := seen[key]; exists {
			continue
		}
		seen[key] = struct{}{}
		display := name
		if display == "" {
			display = alias
		}
		out = append(out, &ModelInfo{
			ID:          alias,
			Object:      "model",
			Created:     now,
			OwnedBy:     "claude",
			Type:        "claude",
			DisplayName: display,
		})
	}
	return out
}<|MERGE_RESOLUTION|>--- conflicted
+++ resolved
@@ -532,11 +532,8 @@
 		s.authManager = newDefaultAuthManager()
 	}
 
-<<<<<<< HEAD
-=======
 	// Python bridge removed
 
->>>>>>> 0a8f37e0
 	s.ensureWebsocketGateway()
 	if s.server != nil && s.wsGateway != nil {
 		s.server.AttachWebsocketRoute(s.wsGateway.Path(), s.wsGateway.Handler())
@@ -604,11 +601,8 @@
 		s.ensurePackycodeModelsRegistered(newCfg)
 		s.ensureCopilotModelsRegistered(newCfg)
 		s.rebindExecutors()
-<<<<<<< HEAD
-=======
 		// Re-apply codex toggle on config changes
 		s.enforceCodexToggle(newCfg)
->>>>>>> 0a8f37e0
 	}
 
 	watcherWrapper, err = s.watcherFactory(s.configPath, s.cfg.AuthDir, reloadCallback)
