// Package cliproxy provides the core service implementation for the CLI Proxy API.
// It includes service lifecycle management, authentication handling, file watching,
// and integration with various AI service providers through a unified interface.
package cliproxy

import (
	"context"
	"crypto/sha256"
	"encoding/hex"
	"errors"
	"fmt"
	"net/url"
	"os"
	"strings"
	"sync"
	"time"

	"github.com/router-for-me/CLIProxyAPI/v6/internal/api"
	"github.com/router-for-me/CLIProxyAPI/v6/internal/config"
	"github.com/router-for-me/CLIProxyAPI/v6/internal/registry"
	"github.com/router-for-me/CLIProxyAPI/v6/internal/runtime/executor"
	_ "github.com/router-for-me/CLIProxyAPI/v6/internal/usage"
	"github.com/router-for-me/CLIProxyAPI/v6/internal/watcher"
	"github.com/router-for-me/CLIProxyAPI/v6/internal/wsrelay"
	sdkaccess "github.com/router-for-me/CLIProxyAPI/v6/sdk/access"
	sdkAuth "github.com/router-for-me/CLIProxyAPI/v6/sdk/auth"
	coreauth "github.com/router-for-me/CLIProxyAPI/v6/sdk/cliproxy/auth"
	"github.com/router-for-me/CLIProxyAPI/v6/sdk/cliproxy/usage"
	log "github.com/sirupsen/logrus"
)

var copilotExclusiveModelIDs = map[string]struct{}{
	"gpt-5-mini":       {},
	"grok-code-fast-1": {},
	"gpt-5":            {},
	"gpt-4.1":          {},
	"gpt-4":            {},
	"gpt-4o-mini":      {},
	"gpt-3.5-turbo":    {},
}

// Service wraps the proxy server lifecycle so external programs can embed the CLI proxy.
// It manages the complete lifecycle including authentication, file watching, HTTP server,
// and integration with various AI service providers.
type Service struct {
	// cfg holds the current application configuration.
	cfg *config.Config

	// cfgMu protects concurrent access to the configuration.
	cfgMu sync.RWMutex

	// configPath is the path to the configuration file.
	configPath string

	// tokenProvider handles loading token-based clients.
	tokenProvider TokenClientProvider

	// apiKeyProvider handles loading API key-based clients.
	apiKeyProvider APIKeyClientProvider

	// watcherFactory creates file watcher instances.
	watcherFactory WatcherFactory

	// hooks provides lifecycle callbacks.
	hooks Hooks

	// serverOptions contains additional server configuration options.
	serverOptions []api.ServerOption

	// server is the HTTP API server instance.
	server *api.Server

	// serverErr channel for server startup/shutdown errors.
	serverErr chan error

	// watcher handles file system monitoring.
	watcher *WatcherWrapper

	// watcherCancel cancels the watcher context.
	watcherCancel context.CancelFunc

	// authUpdates channel for authentication updates.
	authUpdates chan watcher.AuthUpdate

	// authQueueStop cancels the auth update queue processing.
	authQueueStop context.CancelFunc

	// authManager handles legacy authentication operations.
	authManager *sdkAuth.Manager

	// accessManager handles request authentication providers.
	accessManager *sdkaccess.Manager

	// coreManager handles core authentication and execution.
	coreManager *coreauth.Manager

	// Python bridge removed

	// shutdownOnce ensures shutdown is called only once.
	shutdownOnce sync.Once

	// wsGateway manages websocket Gemini providers.
	wsGateway *wsrelay.Manager
}

// RegisterUsagePlugin registers a usage plugin on the global usage manager.
// This allows external code to monitor API usage and token consumption.
//
// Parameters:
//   - plugin: The usage plugin to register
func (s *Service) RegisterUsagePlugin(plugin usage.Plugin) {
	usage.RegisterPlugin(plugin)
}

// newDefaultAuthManager creates a default authentication manager with all supported providers.
func newDefaultAuthManager() *sdkAuth.Manager {
	return sdkAuth.NewManager(
		sdkAuth.GetTokenStore(),
		sdkAuth.NewGeminiAuthenticator(),
		sdkAuth.NewCodexAuthenticator(),
		sdkAuth.NewClaudeAuthenticator(),
		sdkAuth.NewQwenAuthenticator(),
	)
}

func (s *Service) ensureAuthUpdateQueue(ctx context.Context) {
	if s == nil {
		return
	}
	if s.authUpdates == nil {
		s.authUpdates = make(chan watcher.AuthUpdate, 256)
	}
	if s.authQueueStop != nil {
		return
	}
	queueCtx, cancel := context.WithCancel(ctx)
	s.authQueueStop = cancel
	go s.consumeAuthUpdates(queueCtx)
}

func (s *Service) consumeAuthUpdates(ctx context.Context) {
	for {
		select {
		case <-ctx.Done():
			return
		case update, ok := <-s.authUpdates:
			if !ok {
				return
			}
			s.handleAuthUpdate(ctx, update)
		labelDrain:
			for {
				select {
				case nextUpdate := <-s.authUpdates:
					s.handleAuthUpdate(ctx, nextUpdate)
				default:
					break labelDrain
				}
			}
		}
	}
}

func (s *Service) handleAuthUpdate(ctx context.Context, update watcher.AuthUpdate) {
	if s == nil {
		return
	}
	s.cfgMu.RLock()
	cfg := s.cfg
	s.cfgMu.RUnlock()
	if cfg == nil || s.coreManager == nil {
		return
	}
	switch update.Action {
	case watcher.AuthUpdateActionAdd, watcher.AuthUpdateActionModify:
		if update.Auth == nil || update.Auth.ID == "" {
			return
		}
		s.applyCoreAuthAddOrUpdate(ctx, update.Auth)
	case watcher.AuthUpdateActionDelete:
		id := update.ID
		if id == "" && update.Auth != nil {
			id = update.Auth.ID
		}
		if id == "" {
			return
		}
		s.applyCoreAuthRemoval(ctx, id)
	default:
		log.Debugf("received unknown auth update action: %v", update.Action)
	}
}

func (s *Service) ensureWebsocketGateway() {
	if s == nil {
		return
	}
	if s.wsGateway != nil {
		return
	}
	opts := wsrelay.Options{
		Path:           "/v1/ws",
		OnConnected:    s.wsOnConnected,
		OnDisconnected: s.wsOnDisconnected,
		LogDebugf:      log.Debugf,
		LogInfof:       log.Infof,
		LogWarnf:       log.Warnf,
	}
	s.wsGateway = wsrelay.NewManager(opts)
}

func (s *Service) wsOnConnected(channelID string) {
	if s == nil || channelID == "" {
		return
	}
	if !strings.HasPrefix(strings.ToLower(channelID), "aistudio-") {
		return
	}
	if s.coreManager != nil {
		if existing, ok := s.coreManager.GetByID(channelID); ok && existing != nil {
			if !existing.Disabled && existing.Status == coreauth.StatusActive {
				return
			}
		}
	}
	now := time.Now().UTC()
	auth := &coreauth.Auth{
		ID:        channelID,  // keep channel identifier as ID
		Provider:  "aistudio", // logical provider for switch routing
		Label:     channelID,  // display original channel id
		Status:    coreauth.StatusActive,
		CreatedAt: now,
		UpdatedAt: now,
		Metadata:  map[string]any{"email": channelID}, // inject email inline
	}
	log.Infof("websocket provider connected: %s", channelID)
	s.applyCoreAuthAddOrUpdate(context.Background(), auth)
}

func (s *Service) wsOnDisconnected(channelID string, reason error) {
	if s == nil || channelID == "" {
		return
	}
	if reason != nil {
		if strings.Contains(reason.Error(), "replaced by new connection") {
			log.Infof("websocket provider replaced: %s", channelID)
			return
		}
		log.Warnf("websocket provider disconnected: %s (%v)", channelID, reason)
	} else {
		log.Infof("websocket provider disconnected: %s", channelID)
	}
	ctx := context.Background()
	s.applyCoreAuthRemoval(ctx, channelID)
}

func (s *Service) applyCoreAuthAddOrUpdate(ctx context.Context, auth *coreauth.Auth) {
	if s == nil || auth == nil || auth.ID == "" {
		return
	}
	if s.coreManager == nil {
		return
	}
	auth = auth.Clone()
	s.ensureExecutorsForAuth(auth)
	// Diagnostics: preview effective base_url for copilot (masked)
	if strings.EqualFold(strings.TrimSpace(auth.Provider), "copilot") {
		if preview := copilotBaseURLPreview(auth); preview != "" {
			log.Infof("copilot auth registered: id=%s base_url=%s", auth.ID, preview)
		}
		// Defensive: when auth.Attributes.base_url points to a codex backend path, it cannot
		// serve Copilot chat/completions and often returns 401. Clear it so executor falls back
		// to the canonical https://api.githubcopilot.com host. Explicit non-codex base_url is kept.
		if auth.Attributes != nil {
			if raw := strings.TrimSpace(auth.Attributes["base_url"]); raw != "" {
				if strings.HasSuffix(strings.TrimRight(raw, "/"), "/backend-api/codex") {
					delete(auth.Attributes, "base_url")
				}
			}
		}
	}
	s.registerModelsForAuth(auth)
	if existing, ok := s.coreManager.GetByID(auth.ID); ok && existing != nil {
		auth.CreatedAt = existing.CreatedAt
		auth.LastRefreshedAt = existing.LastRefreshedAt
		auth.NextRefreshAfter = existing.NextRefreshAfter
		if _, err := s.coreManager.Update(ctx, auth); err != nil {
			log.Errorf("failed to update auth %s: %v", auth.ID, err)
		}
		return
	}
	if _, err := s.coreManager.Register(ctx, auth); err != nil {
		log.Errorf("failed to register auth %s: %v", auth.ID, err)
	}
}

func (s *Service) applyCoreAuthRemoval(ctx context.Context, id string) {
	if s == nil || id == "" {
		return
	}
	if s.coreManager == nil {
		return
	}
	GlobalModelRegistry().UnregisterClient(id)
	if existing, ok := s.coreManager.GetByID(id); ok && existing != nil {
		existing.Disabled = true
		existing.Status = coreauth.StatusDisabled
		if _, err := s.coreManager.Update(ctx, existing); err != nil {
			log.Errorf("failed to disable auth %s: %v", id, err)
		}
	}
}

func openAICompatInfoFromAuth(a *coreauth.Auth) (providerKey string, compatName string, ok bool) {
	if a == nil {
		return "", "", false
	}
	if len(a.Attributes) > 0 {
		providerKey = strings.TrimSpace(a.Attributes["provider_key"])
		compatName = strings.TrimSpace(a.Attributes["compat_name"])
		if providerKey != "" || compatName != "" {
			if providerKey == "" {
				providerKey = compatName
			}
			return strings.ToLower(providerKey), compatName, true
		}
	}
	if strings.EqualFold(strings.TrimSpace(a.Provider), "openai-compatibility") {
		return "openai-compatibility", strings.TrimSpace(a.Label), true
	}
	return "", "", false
}

func (s *Service) ensureExecutorsForAuth(a *coreauth.Auth) {
	if s == nil || a == nil {
		return
	}
	if compatProviderKey, _, isCompat := openAICompatInfoFromAuth(a); isCompat {
		if compatProviderKey == "" {
			compatProviderKey = strings.ToLower(strings.TrimSpace(a.Provider))
		}
		if compatProviderKey == "" {
			compatProviderKey = "openai-compatibility"
		}
		s.coreManager.RegisterExecutor(executor.NewOpenAICompatExecutor(compatProviderKey, s.cfg))
		return
	}
<<<<<<< HEAD
	if strings.HasPrefix(strings.ToLower(strings.TrimSpace(a.Provider)), "aistudio-") {
		if s.wsGateway != nil {
			s.coreManager.RegisterExecutor(executor.NewAistudioExecutor(s.cfg, a.Provider, s.wsGateway))
		}
		return
	}
	// For Claude auths pointing to Anthropic-compatible endpoints, synthesize runtime auths
	// under dedicated providers and ensure executors are registered accordingly.
	if strings.EqualFold(strings.TrimSpace(a.Provider), "claude") && a.Attributes != nil {
		base := strings.TrimSpace(a.Attributes["base_url"])
		key := strings.TrimSpace(a.Attributes["api_key"])
		if base != "" && key != "" {
			if strings.EqualFold(base, "https://open.bigmodel.cn/api/anthropic") {
				// Ensure zhipu anthropic executor (dedicated)
				s.coreManager.RegisterExecutor(executor.NewGlmAnthropicExecutor(s.cfg))
				// Synthesize runtime auth for provider=zhipu
				now := time.Now()
				runtimeAuth := &coreauth.Auth{
					ID:         a.ID + ":zhipu",
					Provider:   "zhipu",
					Label:      a.Label,
					Status:     coreauth.StatusActive,
					ProxyURL:   a.ProxyURL,
					Attributes: map[string]string{"api_key": key, "base_url": base, "source": "claude-compat:zhipu"},
					CreatedAt:  now,
					UpdatedAt:  now,
				}
				if _, ok := s.coreManager.GetByID(runtimeAuth.ID); !ok {
					_, _ = s.coreManager.Register(context.Background(), runtimeAuth)
				}
			} else if strings.EqualFold(base, "https://api.minimaxi.com/anthropic") {
				// Ensure minimax executor
				s.coreManager.RegisterExecutor(executor.NewMiniMaxExecutor(s.cfg))
				// Synthesize runtime auth for provider=minimax
				now := time.Now()
				runtimeAuth := &coreauth.Auth{
					ID:         a.ID + ":minimax",
					Provider:   "minimax",
					Label:      a.Label,
					Status:     coreauth.StatusActive,
					ProxyURL:   a.ProxyURL,
					Attributes: map[string]string{"api_key": key, "base_url": base, "source": "claude-compat:minimax"},
					CreatedAt:  now,
					UpdatedAt:  now,
				}
				if _, ok := s.coreManager.GetByID(runtimeAuth.ID); !ok {
					_, _ = s.coreManager.Register(context.Background(), runtimeAuth)
				}
			}
		}
	}

=======
>>>>>>> 5df0ea23
	switch strings.ToLower(a.Provider) {
	case "gemini":
		s.coreManager.RegisterExecutor(executor.NewGeminiExecutor(s.cfg))
	case "gemini-cli":
		s.coreManager.RegisterExecutor(executor.NewGeminiCLIExecutor(s.cfg))
	case "aistudio":
		if s.wsGateway != nil {
			s.coreManager.RegisterExecutor(executor.NewAIStudioExecutor(s.cfg, a.ID, s.wsGateway))
		}
		return
	case "claude":
		s.coreManager.RegisterExecutor(executor.NewClaudeExecutor(s.cfg))
	case "codex":
		s.coreManager.RegisterExecutor(executor.NewCodexExecutorWithID(s.cfg, "codex"))
	case "packycode":
		// 外部 provider=packycode → 内部复用 codex 执行器
		s.coreManager.RegisterExecutor(executor.NewCodexExecutorWithID(s.cfg, "packycode"))
	case "copilot":
		// Copilot 使用独立的执行器以便与 Codex 路径解耦
		s.coreManager.RegisterExecutor(executor.NewCopilotExecutor(s.cfg))
	case "qwen":
		s.coreManager.RegisterExecutor(executor.NewQwenExecutor(s.cfg))
	case "zhipu":
		s.coreManager.RegisterExecutor(executor.NewZhipuExecutor(s.cfg))
	case "minimax":
		s.coreManager.RegisterExecutor(executor.NewMiniMaxExecutor(s.cfg))
	case "iflow":
		s.coreManager.RegisterExecutor(executor.NewIFlowExecutor(s.cfg))
	default:
		providerKey := strings.ToLower(strings.TrimSpace(a.Provider))
		if providerKey == "" {
			providerKey = "openai-compatibility"
		}
		s.coreManager.RegisterExecutor(executor.NewOpenAICompatExecutor(providerKey, s.cfg))
	}
}

// rebindExecutors refreshes provider executors so they observe the latest configuration.
func (s *Service) rebindExecutors() {
	if s == nil || s.coreManager == nil {
		return
	}
	auths := s.coreManager.List()
	for _, auth := range auths {
		s.ensureExecutorsForAuth(auth)
	}
}

// copilotBaseURLPreview computes a safe-to-log preview of the effective base URL for Copilot.
// Priority: attributes.base_url > metadata.base_url > derive from access_token.proxy-ep.
// The returned value is masked to scheme+host only (e.g., https://proxy.example.com).
func copilotBaseURLPreview(a *coreauth.Auth) string {
	if a == nil {
		return ""
	}
	// 1) Attributes
	if a.Attributes != nil {
		if v := strings.TrimSpace(a.Attributes["base_url"]); v != "" {
			if host := maskURLHost(v); host != "" {
				return host
			}
		}
	}
	// 2) Metadata
	if a.Metadata != nil {
		if v, ok := a.Metadata["base_url"].(string); ok {
			if host := maskURLHost(v); host != "" {
				return host
			}
		}
		// 3) Derive from access_token proxy-ep
		if v, ok := a.Metadata["access_token"].(string); ok {
			if derived := deriveCopilotBaseFromTokenPreview(v); derived != "" {
				if host := maskURLHost(derived); host != "" {
					return host
				}
			}
		}
	}
	return ""
}

// deriveCopilotBaseFromTokenPreview extracts a base like https://<proxy-ep>/backend-api/codex from token when possible.
func deriveCopilotBaseFromTokenPreview(tok string) string {
	tok = strings.TrimSpace(tok)
	if tok == "" {
		return ""
	}
	const marker = "proxy-ep="
	idx := strings.Index(tok, marker)
	if idx < 0 {
		return ""
	}
	rest := tok[idx+len(marker):]
	if end := strings.IndexByte(rest, ';'); end >= 0 {
		rest = rest[:end]
	}
	ep := strings.TrimSpace(rest)
	if ep == "" {
		return ""
	}
	if !strings.Contains(ep, "://") {
		ep = "https://" + ep
	}
	ep = strings.TrimRight(ep, "/")
	if !strings.HasSuffix(ep, "/backend-api/codex") {
		ep += "/backend-api/codex"
	}
	return ep
}

// maskURLHost reduces a URL to scheme://host for safe logging; returns empty on parse failure.
func maskURLHost(raw string) string {
	raw = strings.TrimSpace(raw)
	if raw == "" {
		return ""
	}
	u, err := url.Parse(raw)
	if err != nil || u.Scheme == "" || u.Host == "" {
		return ""
	}
	return u.Scheme + "://" + u.Host
}

// Run starts the service and blocks until the context is cancelled or the server stops.
// It initializes all components including authentication, file watching, HTTP server,
// and starts processing requests. The method blocks until the context is cancelled.
//
// Parameters:
//   - ctx: The context for controlling the service lifecycle
//
// Returns:
//   - error: An error if the service fails to start or run
func (s *Service) Run(ctx context.Context) error {
	if s == nil {
		return fmt.Errorf("cliproxy: service is nil")
	}
	if ctx == nil {
		ctx = context.Background()
	}

	usage.StartDefault(ctx)

	shutdownCtx, shutdownCancel := context.WithTimeout(context.Background(), 30*time.Second)
	defer shutdownCancel()
	defer func() {
		if err := s.Shutdown(shutdownCtx); err != nil {
			log.Errorf("service shutdown returned error: %v", err)
		}
	}()

	if err := s.ensureAuthDir(); err != nil {
		return err
	}

	if s.coreManager != nil {
		if errLoad := s.coreManager.Load(ctx); errLoad != nil {
			log.Warnf("failed to load auth store: %v", errLoad)
		}
		s.rebindExecutors()
	}

	tokenResult, err := s.tokenProvider.Load(ctx, s.cfg)
	if err != nil && !errors.Is(err, context.Canceled) {
		return err
	}
	if tokenResult == nil {
		tokenResult = &TokenClientResult{}
	}

	apiKeyResult, err := s.apiKeyProvider.Load(ctx, s.cfg)
	if err != nil && !errors.Is(err, context.Canceled) {
		return err
	}
	if apiKeyResult == nil {
		apiKeyResult = &APIKeyClientResult{}
	}

	// legacy clients removed; no caches to refresh

	// handlers no longer depend on legacy clients; pass nil slice initially
	s.server = api.NewServer(s.cfg, s.coreManager, s.accessManager, s.configPath, s.serverOptions...)

	if s.authManager == nil {
		s.authManager = newDefaultAuthManager()
	}

	// Python bridge removed

	s.ensureWebsocketGateway()
	if s.server != nil && s.wsGateway != nil {
		s.server.AttachWebsocketRoute(s.wsGateway.Path(), s.wsGateway.Handler())
		s.server.SetWebsocketAuthChangeHandler(func(oldEnabled, newEnabled bool) {
			if oldEnabled == newEnabled {
				return
			}
			if !oldEnabled && newEnabled {
				ctx, cancel := context.WithTimeout(context.Background(), 5*time.Second)
				defer cancel()
				if errStop := s.wsGateway.Stop(ctx); errStop != nil {
					log.Warnf("failed to reset websocket connections after ws-auth change %t -> %t: %v", oldEnabled, newEnabled, errStop)
					return
				}
				log.Debugf("ws-auth enabled; existing websocket sessions terminated to enforce authentication")
				return
			}
			log.Debugf("ws-auth disabled; existing websocket sessions remain connected")
		})
	}

	if s.hooks.OnBeforeStart != nil {
		s.hooks.OnBeforeStart(s.cfg)
	}

	s.serverErr = make(chan error, 1)
	go func() {
		if errStart := s.server.Start(); errStart != nil {
			s.serverErr <- errStart
		} else {
			s.serverErr <- nil
		}
	}()

	time.Sleep(100 * time.Millisecond)
	fmt.Println("API server started successfully")

	if s.hooks.OnAfterStart != nil {
		s.hooks.OnAfterStart(s)
	}

	// Ensure Packycode and Copilot models are registered for /v1/models visibility
	s.ensurePackycodeModelsRegistered(s.cfg)
	s.ensureCopilotModelsRegistered(s.cfg)
	// Enforce Codex toggle based on Packycode state
	s.enforceCodexToggle(s.cfg)

	var watcherWrapper *WatcherWrapper
	reloadCallback := func(newCfg *config.Config) {
		if newCfg == nil {
			s.cfgMu.RLock()
			newCfg = s.cfg
			s.cfgMu.RUnlock()
		}
		if newCfg == nil {
			return
		}
		if s.server != nil {
			s.server.UpdateClients(newCfg)
		}
		s.cfgMu.Lock()
		s.cfg = newCfg
		s.cfgMu.Unlock()
		// Keep model registry in sync for Packycode and Copilot
		s.ensurePackycodeModelsRegistered(newCfg)
		s.ensureCopilotModelsRegistered(newCfg)
		s.rebindExecutors()
		// Re-apply codex toggle on config changes
		s.enforceCodexToggle(newCfg)
	}

	watcherWrapper, err = s.watcherFactory(s.configPath, s.cfg.AuthDir, reloadCallback)
	if err != nil {
		return fmt.Errorf("cliproxy: failed to create watcher: %w", err)
	}
	s.watcher = watcherWrapper
	s.ensureAuthUpdateQueue(ctx)
	if s.authUpdates != nil {
		watcherWrapper.SetAuthUpdateQueue(s.authUpdates)
	}
	watcherWrapper.SetConfig(s.cfg)

	watcherCtx, watcherCancel := context.WithCancel(context.Background())
	s.watcherCancel = watcherCancel
	if err = watcherWrapper.Start(watcherCtx); err != nil {
		return fmt.Errorf("cliproxy: failed to start watcher: %w", err)
	}
	log.Info("file watcher started for config and auth directory changes")

	// Prefer core auth manager auto refresh if available.
	if s.coreManager != nil {
		interval := 15 * time.Minute
		s.coreManager.StartAutoRefresh(context.Background(), interval)
		log.Infof("core auth auto-refresh started (interval=%s)", interval)
	}

	select {
	case <-ctx.Done():
		log.Debug("service context cancelled, shutting down...")
		return ctx.Err()
	case err = <-s.serverErr:
		return err
	}
}

// Shutdown gracefully stops background workers and the HTTP server.
// It ensures all resources are properly cleaned up and connections are closed.
// The shutdown is idempotent and can be called multiple times safely.
//
// Parameters:
//   - ctx: The context for controlling the shutdown timeout
//
// Returns:
//   - error: An error if shutdown fails
func (s *Service) Shutdown(ctx context.Context) error {
	if s == nil {
		return nil
	}
	var shutdownErr error
	s.shutdownOnce.Do(func() {
		if ctx == nil {
			ctx = context.Background()
		}

		// legacy refresh loop removed; only stopping core auth manager below

		if s.watcherCancel != nil {
			s.watcherCancel()
		}
		if s.coreManager != nil {
			s.coreManager.StopAutoRefresh()
		}
		if s.watcher != nil {
			if err := s.watcher.Stop(); err != nil {
				log.Errorf("failed to stop file watcher: %v", err)
				shutdownErr = err
			}
		}
		if s.wsGateway != nil {
			if err := s.wsGateway.Stop(ctx); err != nil {
				log.Errorf("failed to stop websocket gateway: %v", err)
				if shutdownErr == nil {
					shutdownErr = err
				}
			}
		}
		if s.authQueueStop != nil {
			s.authQueueStop()
			s.authQueueStop = nil
		}

		// Python bridge removed

		// no legacy clients to persist

		if s.server != nil {
			shutdownCtx, cancel := context.WithTimeout(ctx, 30*time.Second)
			defer cancel()
			if err := s.server.Stop(shutdownCtx); err != nil {
				log.Errorf("error stopping API server: %v", err)
				if shutdownErr == nil {
					shutdownErr = err
				}
			}
		}

		usage.StopDefault()
	})
	return shutdownErr
}

// packycodeModelsClientID computes a stable registry client ID for Packycode models
// based on base-url and openai api key. Returns (id, true) when packycode is enabled
// and configuration is valid; otherwise ("", false).
func (s *Service) packycodeModelsClientID(cfg *config.Config) (string, bool) {
	if cfg == nil || !cfg.Packycode.Enabled {
		return "", false
	}
	if err := config.ValidatePackycode(cfg); err != nil {
		return "", false
	}
	base := strings.TrimSpace(cfg.Packycode.BaseURL)
	key := strings.TrimSpace(cfg.Packycode.Credentials.OpenAIAPIKey)
	h := sha256.New()
	h.Write([]byte("packycode:models"))
	h.Write([]byte{0})
	h.Write([]byte(base))
	h.Write([]byte{0})
	h.Write([]byte(key))
	digest := hex.EncodeToString(h.Sum(nil))
	if len(digest) > 12 {
		digest = digest[:12]
	}
	return "packycode:models:" + digest, true
}

// ensurePackycodeModelsRegistered registers/unregisters Packycode OpenAI models
// in the global model registry depending on current configuration state.
func (s *Service) ensurePackycodeModelsRegistered(cfg *config.Config) {
	id, ok := s.packycodeModelsClientID(cfg)
	if !ok {
		// Best-effort removal using deterministic ID if any
		// Build ID ignoring enabled flag to attempt cleanup when toggled off
		base := strings.TrimSpace(cfg.Packycode.BaseURL)
		key := strings.TrimSpace(cfg.Packycode.Credentials.OpenAIAPIKey)
		h := sha256.New()
		h.Write([]byte("packycode:models"))
		h.Write([]byte{0})
		h.Write([]byte(base))
		h.Write([]byte{0})
		h.Write([]byte(key))
		digest := hex.EncodeToString(h.Sum(nil))
		if len(digest) > 12 {
			digest = digest[:12]
		}
		if digest != "" {
			GlobalModelRegistry().UnregisterClient("packycode:models:" + digest)
		}
		return
	}
	// Ensure executor exists early to avoid executor_not_found
	if s.coreManager != nil {
		// Register codex executor but expose provider name as 'packycode' via alias (handled in ensureExecutorsForAuth)
		s.coreManager.RegisterExecutor(executor.NewCodexExecutorWithID(s.cfg, "packycode"))
	}
	models := registry.GetOpenAIModels()
	models = filterModelsByID(models, copilotExclusiveModelIDs)
	// Register models under external provider key 'packycode' (internally still served by codex executor)
	GlobalModelRegistry().RegisterClient(id, "packycode", models)
	// Also ensure there is at least one runtime auth for provider 'packycode'
	if s.coreManager != nil {
		base := strings.TrimSpace(cfg.Packycode.BaseURL)
		key := strings.TrimSpace(cfg.Packycode.Credentials.OpenAIAPIKey)
		// Derive a stable auth ID similar to watcher synth rule
		ah := sha256.New()
		ah.Write([]byte("packycode:codex"))
		ah.Write([]byte{0})
		ah.Write([]byte(key))
		ah.Write([]byte{0})
		ah.Write([]byte(base))
		ad := hex.EncodeToString(ah.Sum(nil))
		if len(ad) > 12 {
			ad = ad[:12]
		}
		authID := "packycode:codex:" + ad
		now := time.Now()
		runtimeAuth := &coreauth.Auth{
			ID:         authID,
			Provider:   "packycode",
			Label:      "packycode",
			Status:     coreauth.StatusActive,
			Attributes: map[string]string{"api_key": key, "base_url": base, "source": "packycode"},
			CreatedAt:  now,
			UpdatedAt:  now,
		}
		// Register or update
		if _, ok := s.coreManager.GetByID(authID); ok {
			_, _ = s.coreManager.Update(context.Background(), runtimeAuth)
		} else {
			_, _ = s.coreManager.Register(context.Background(), runtimeAuth)
		}
	}
}

// enforceCodexToggle disables or re-enables codex auths according to packycode.enabled.
// When packycode is enabled: disable all provider=codex auths and mark attribute toggle_by=packycode.
// When packycode is disabled: re-enable only those codex auths previously disabled by this toggle.
func (s *Service) enforceCodexToggle(cfg *config.Config) {
	if s == nil || s.coreManager == nil || cfg == nil {
		return
	}
	enableCodex := !cfg.Packycode.Enabled
	auths := s.coreManager.List()
	now := time.Now()
	for _, a := range auths {
		if a == nil || !strings.EqualFold(a.Provider, "codex") {
			continue
		}
		// Ensure attributes map exists
		if a.Attributes == nil {
			a.Attributes = make(map[string]string)
		}
		toggledBy := strings.TrimSpace(a.Attributes["toggle_by"])
		if !enableCodex {
			// packycode enabled -> disable codex
			if a.Disabled {
				// already disabled, keep mark
				if toggledBy == "" {
					a.Attributes["toggle_by"] = "packycode"
				}
			} else {
				a.Disabled = true
				a.Status = coreauth.StatusDisabled
				a.Attributes["toggle_by"] = "packycode"
				a.UpdatedAt = now
			}
		} else {
			// packycode disabled -> re-enable codex only if disabled by packycode
			if a.Disabled && strings.EqualFold(toggledBy, "packycode") {
				a.Disabled = false
				a.Status = coreauth.StatusActive
				delete(a.Attributes, "toggle_by")
				a.UpdatedAt = now
			} else {
				continue
			}
		}
		// Persist via Update
		_, _ = s.coreManager.Update(context.Background(), a)
		// Re-register models for the auth to reflect provider availability
		s.registerModelsForAuth(a)
	}
}

func (s *Service) ensureAuthDir() error {
	info, err := os.Stat(s.cfg.AuthDir)
	if err != nil {
		if os.IsNotExist(err) {
			if mkErr := os.MkdirAll(s.cfg.AuthDir, 0o755); mkErr != nil {
				return fmt.Errorf("cliproxy: failed to create auth directory %s: %w", s.cfg.AuthDir, mkErr)
			}
			log.Infof("created missing auth directory: %s", s.cfg.AuthDir)
			return nil
		}
		return fmt.Errorf("cliproxy: error checking auth directory %s: %w", s.cfg.AuthDir, err)
	}
	if !info.IsDir() {
		return fmt.Errorf("cliproxy: auth path exists but is not a directory: %s", s.cfg.AuthDir)
	}
	return nil
}

// registerModelsForAuth (re)binds provider models in the global registry using the core auth ID as client identifier.
// ensureCopilotModelsRegistered registers base Copilot inventory even before any auth is added,
// so that /v1/models can advertise provider=copilot and its models. When a real copilot auth
// appears, registerModelsForAuth will re-register with the auth ID, superseding this seed.
func (s *Service) ensureCopilotModelsRegistered(cfg *config.Config) {
	id := "copilot:models:seed"
	models := registry.GetCopilotModels()
	if len(models) == 0 {
		registry.GetGlobalRegistry().UnregisterClient(id)
		return
	}
	// Register under provider key 'copilot'
	registry.GetGlobalRegistry().RegisterClient(id, "copilot", models)
}

func filterModelsByID(models []*registry.ModelInfo, exclude map[string]struct{}) []*registry.ModelInfo {
	if len(models) == 0 || len(exclude) == 0 {
		return models
	}
	out := make([]*registry.ModelInfo, 0, len(models))
	for _, model := range models {
		if model == nil {
			continue
		}
		if _, blocked := exclude[strings.TrimSpace(model.ID)]; blocked {
			continue
		}
		out = append(out, model)
	}
	return out
}

func (s *Service) registerModelsForAuth(a *coreauth.Auth) {
	if a == nil || a.ID == "" {
		return
	}
	// Unregister legacy client ID (if present) to avoid double counting
	if a.Runtime != nil {
		if idGetter, ok := a.Runtime.(interface{ GetClientID() string }); ok {
			if rid := idGetter.GetClientID(); rid != "" && rid != a.ID {
				GlobalModelRegistry().UnregisterClient(rid)
			}
		}
	}
	provider := strings.ToLower(strings.TrimSpace(a.Provider))
	compatProviderKey, compatDisplayName, compatDetected := openAICompatInfoFromAuth(a)
	if compatDetected {
		provider = "openai-compatibility"
	}
	var models []*ModelInfo
	switch provider {
	case "gemini":
		models = registry.GetGeminiModels()
	case "gemini-cli":
		models = registry.GetGeminiCLIModels()
	case "aistudio":
		models = registry.GetAIStudioModels()
	case "claude":
		// 检测：当 claude 的 base_url 指向特定 Anthropic 兼容端点时，按后端仅注册对应模型，并将 provider 标记为对应专属执行器（zhipu/minimax）
		if a.Attributes != nil {
			if v := strings.TrimSpace(a.Attributes["base_url"]); v != "" {
				// 智谱 Anthropic 兼容 → provider=zhipu，模型=glm-4.6
				if strings.EqualFold(v, "https://open.bigmodel.cn/api/anthropic") {
					z := registry.GetZhipuModels()
					only := make([]*ModelInfo, 0, 1)
					for i := range z {
						if z[i] != nil && strings.TrimSpace(z[i].ID) == "glm-4.6" {
							only = append(only, z[i])
							break
						}
					}
					GlobalModelRegistry().RegisterClient(a.ID, "zhipu", only)
					return
				}
				// MiniMax Anthropic 兼容 → provider=minimax，模型=MiniMax-M2
				if strings.EqualFold(v, "https://api.minimaxi.com/anthropic") {
					mm := registry.GetMiniMaxModels()
					only := make([]*ModelInfo, 0, 1)
					for i := range mm {
						if mm[i] != nil && strings.TrimSpace(mm[i].ID) == "MiniMax-M2" {
							only = append(only, mm[i])
							break
						}
					}
					GlobalModelRegistry().RegisterClient(a.ID, "minimax", only)
					return
				}
			}
		}
		models = registry.GetClaudeModels()
		if entry := s.resolveConfigClaudeKey(a); entry != nil && len(entry.Models) > 0 {
			models = buildClaudeConfigModels(entry)
		}
	case "codex":
		models = filterModelsByID(registry.GetOpenAIModels(), copilotExclusiveModelIDs)
	case "packycode":
		// 对外 provider=packycode 映射到 OpenAI(GPT) 模型集合
		models = filterModelsByID(registry.GetOpenAIModels(), copilotExclusiveModelIDs)
	case "copilot":
		// copilot 使用专属的清单（当前与 OpenAI 同步，后续可替换为真实 inventory）
		models = registry.GetCopilotModels()
	case "qwen":
		models = registry.GetQwenModels()
	case "iflow":
		models = registry.GetIFlowModels()
	case "zhipu":
		models = registry.GetZhipuModels()
	default:
		// Handle OpenAI-compatibility providers by name using config
		if s.cfg != nil {
			providerKey := provider
			compatName := strings.TrimSpace(a.Provider)
			isCompatAuth := false
			if compatDetected {
				if compatProviderKey != "" {
					providerKey = compatProviderKey
				}
				if compatDisplayName != "" {
					compatName = compatDisplayName
				}
				isCompatAuth = true
			}
			if strings.EqualFold(providerKey, "openai-compatibility") {
				isCompatAuth = true
				if a.Attributes != nil {
					if v := strings.TrimSpace(a.Attributes["compat_name"]); v != "" {
						compatName = v
					}
					if v := strings.TrimSpace(a.Attributes["provider_key"]); v != "" {
						providerKey = strings.ToLower(v)
						isCompatAuth = true
					}
				}
				if providerKey == "openai-compatibility" && compatName != "" {
					providerKey = strings.ToLower(compatName)
				}
			} else if a.Attributes != nil {
				if v := strings.TrimSpace(a.Attributes["compat_name"]); v != "" {
					compatName = v
					isCompatAuth = true
				}
				if v := strings.TrimSpace(a.Attributes["provider_key"]); v != "" {
					providerKey = strings.ToLower(v)
					isCompatAuth = true
				}
			}
			for i := range s.cfg.OpenAICompatibility {
				compat := &s.cfg.OpenAICompatibility[i]
				if strings.EqualFold(compat.Name, compatName) {
					isCompatAuth = true
					// Convert compatibility models to registry models
					ms := make([]*ModelInfo, 0, len(compat.Models))
					for j := range compat.Models {
						m := compat.Models[j]
						// Use alias as model ID, fallback to name if alias is empty
						modelID := m.Alias
						if modelID == "" {
							modelID = m.Name
						}
						ms = append(ms, &ModelInfo{
							ID:          modelID,
							Object:      "model",
							Created:     time.Now().Unix(),
							OwnedBy:     compat.Name,
							Type:        "openai-compatibility",
							DisplayName: m.Name,
						})
					}
					// Register and return
					if len(ms) > 0 {
						if providerKey == "" {
							providerKey = "openai-compatibility"
						}
						GlobalModelRegistry().RegisterClient(a.ID, providerKey, ms)
					} else {
						// Ensure stale registrations are cleared when model list becomes empty.
						GlobalModelRegistry().UnregisterClient(a.ID)
					}
					return
				}
			}
			if isCompatAuth {
				// No matching provider found or models removed entirely; drop any prior registration.
				GlobalModelRegistry().UnregisterClient(a.ID)
				return
			}
		}
	}
	if len(models) > 0 {
		key := provider
		if key == "" {
			key = strings.ToLower(strings.TrimSpace(a.Provider))
		}
		GlobalModelRegistry().RegisterClient(a.ID, key, models)
	}
}

func (s *Service) resolveConfigClaudeKey(auth *coreauth.Auth) *config.ClaudeKey {
	if auth == nil || s.cfg == nil {
		return nil
	}
	var attrKey, attrBase string
	if auth.Attributes != nil {
		attrKey = strings.TrimSpace(auth.Attributes["api_key"])
		attrBase = strings.TrimSpace(auth.Attributes["base_url"])
	}
	for i := range s.cfg.ClaudeKey {
		entry := &s.cfg.ClaudeKey[i]
		cfgKey := strings.TrimSpace(entry.APIKey)
		cfgBase := strings.TrimSpace(entry.BaseURL)
		if attrKey != "" && attrBase != "" {
			if strings.EqualFold(cfgKey, attrKey) && strings.EqualFold(cfgBase, attrBase) {
				return entry
			}
			continue
		}
		if attrKey != "" && strings.EqualFold(cfgKey, attrKey) {
			if attrBase == "" || cfgBase == "" || strings.EqualFold(cfgBase, attrBase) {
				return entry
			}
		}
		if attrKey == "" && attrBase != "" && strings.EqualFold(cfgBase, attrBase) {
			return entry
		}
	}
	if attrKey != "" {
		for i := range s.cfg.ClaudeKey {
			entry := &s.cfg.ClaudeKey[i]
			if strings.EqualFold(strings.TrimSpace(entry.APIKey), attrKey) {
				return entry
			}
		}
	}
	return nil
}

func buildClaudeConfigModels(entry *config.ClaudeKey) []*ModelInfo {
	if entry == nil || len(entry.Models) == 0 {
		return nil
	}
	now := time.Now().Unix()
	out := make([]*ModelInfo, 0, len(entry.Models))
	seen := make(map[string]struct{}, len(entry.Models))
	for i := range entry.Models {
		model := entry.Models[i]
		name := strings.TrimSpace(model.Name)
		alias := strings.TrimSpace(model.Alias)
		if alias == "" {
			alias = name
		}
		if alias == "" {
			continue
		}
		key := strings.ToLower(alias)
		if _, exists := seen[key]; exists {
			continue
		}
		seen[key] = struct{}{}
		display := name
		if display == "" {
			display = alias
		}
		out = append(out, &ModelInfo{
			ID:          alias,
			Object:      "model",
			Created:     now,
			OwnedBy:     "claude",
			Type:        "claude",
			DisplayName: display,
		})
	}
	return out
}<|MERGE_RESOLUTION|>--- conflicted
+++ resolved
@@ -345,61 +345,6 @@
 		s.coreManager.RegisterExecutor(executor.NewOpenAICompatExecutor(compatProviderKey, s.cfg))
 		return
 	}
-<<<<<<< HEAD
-	if strings.HasPrefix(strings.ToLower(strings.TrimSpace(a.Provider)), "aistudio-") {
-		if s.wsGateway != nil {
-			s.coreManager.RegisterExecutor(executor.NewAistudioExecutor(s.cfg, a.Provider, s.wsGateway))
-		}
-		return
-	}
-	// For Claude auths pointing to Anthropic-compatible endpoints, synthesize runtime auths
-	// under dedicated providers and ensure executors are registered accordingly.
-	if strings.EqualFold(strings.TrimSpace(a.Provider), "claude") && a.Attributes != nil {
-		base := strings.TrimSpace(a.Attributes["base_url"])
-		key := strings.TrimSpace(a.Attributes["api_key"])
-		if base != "" && key != "" {
-			if strings.EqualFold(base, "https://open.bigmodel.cn/api/anthropic") {
-				// Ensure zhipu anthropic executor (dedicated)
-				s.coreManager.RegisterExecutor(executor.NewGlmAnthropicExecutor(s.cfg))
-				// Synthesize runtime auth for provider=zhipu
-				now := time.Now()
-				runtimeAuth := &coreauth.Auth{
-					ID:         a.ID + ":zhipu",
-					Provider:   "zhipu",
-					Label:      a.Label,
-					Status:     coreauth.StatusActive,
-					ProxyURL:   a.ProxyURL,
-					Attributes: map[string]string{"api_key": key, "base_url": base, "source": "claude-compat:zhipu"},
-					CreatedAt:  now,
-					UpdatedAt:  now,
-				}
-				if _, ok := s.coreManager.GetByID(runtimeAuth.ID); !ok {
-					_, _ = s.coreManager.Register(context.Background(), runtimeAuth)
-				}
-			} else if strings.EqualFold(base, "https://api.minimaxi.com/anthropic") {
-				// Ensure minimax executor
-				s.coreManager.RegisterExecutor(executor.NewMiniMaxExecutor(s.cfg))
-				// Synthesize runtime auth for provider=minimax
-				now := time.Now()
-				runtimeAuth := &coreauth.Auth{
-					ID:         a.ID + ":minimax",
-					Provider:   "minimax",
-					Label:      a.Label,
-					Status:     coreauth.StatusActive,
-					ProxyURL:   a.ProxyURL,
-					Attributes: map[string]string{"api_key": key, "base_url": base, "source": "claude-compat:minimax"},
-					CreatedAt:  now,
-					UpdatedAt:  now,
-				}
-				if _, ok := s.coreManager.GetByID(runtimeAuth.ID); !ok {
-					_, _ = s.coreManager.Register(context.Background(), runtimeAuth)
-				}
-			}
-		}
-	}
-
-=======
->>>>>>> 5df0ea23
 	switch strings.ToLower(a.Provider) {
 	case "gemini":
 		s.coreManager.RegisterExecutor(executor.NewGeminiExecutor(s.cfg))
